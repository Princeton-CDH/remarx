--- conflicted
+++ resolved
@@ -90,25 +90,6 @@
                 # for each sentence, yield text, filename, and sentence index
                 # with any other metadata included in chunk_info
 
-<<<<<<< HEAD
-                # Get extra metadata from subclass hook if available
-                extra_metadata = self.get_extra_metadata(
-                    chunk_info, _char_idx, sentence
-                )
-
-                result = (
-                    chunk_info
-                    | {
-                        "text": sentence,
-                        "file": self.file_name,
-                        "sent_index": sentence_index,
-                        "sent_id": f"{self.file_name}:{sentence_index}",
-                    }
-                    | extra_metadata
-                )
-
-                yield result
-=======
                 # character index is not included in output,
                 # but may be useful for sub-chunk metadata (e.g., line number)
 
@@ -122,8 +103,9 @@
                         "sent_index": sentence_index,
                         "sent_id": f"{self.file_name}:{sentence_index}",
                     }
+                    # Include any extra metadata (subclass specific)
+                    | self.get_extra_metadata(chunk_info, _char_idx, sentence)
                 )
->>>>>>> d945507a
 
                 # increment sentence index
                 sentence_index += 1
