"""
Base file input class with common functionality. Provides a factory
method for initialization of known input classes based on supported
file types.

To initialize the appropriate subclass for a supported file type,
use [FileInput.create()][remarx.sentence.corpus.base_input.FileInput.create].

For a list of supported file types across all registered input classes,
use [FileInput.supported_types()][remarx.sentence.corpus.base_input.FileInput.supported_types].

Subclasses must define a supported `file_type` extension and implement
the `get_text` method. For discovery, input classes must be imported in
`remarx.sentence.corpus.__init__` and included in `__all__` to ensure
they are found as available input classes.

"""

import pathlib
from collections.abc import Generator
from dataclasses import dataclass
from enum import StrEnum
from functools import cached_property
from typing import Any, ClassVar, Self

from remarx.sentence.segment import segment_text


@dataclass
class FileInput:
    """Base class for file input for sentence corpus creation"""

    input_file: pathlib.Path
    "Reference to input file. Source of content for sentences."

    filename_override: str = None
    "Optional filename override, e.g. when using temporary files as input"

    field_names: ClassVar[tuple[str, ...]] = ("file", "sent_index", "text")
    "List of field names for sentences from text input files."

    file_type: ClassVar[str]
    "Supported file extension; subclasses must define"

    @cached_property
    def file_name(self) -> str:
        """
        Input file name. Associated with sentences in generated corpus.
        """
        return self.filename_override or self.input_file.name

    def get_text(self) -> Generator[dict[str, str]]:
        """
        Get plain-text contents for this input file with any desired chunking
        (e.g. pages or other semantic unit).
        Subclasses must implement; no default implementation.

        :returns: Generator with a dictionary of text and any other metadata
        that applies to this unit of text.
        """
        raise NotImplementedError

    def get_sentences(self) -> Generator[dict[str, Any]]:
        """
        Get sentences for this file, with associated metadata.

        :returns: Generator of one dictionary per sentence; dictionary
        always includes: `text` (text content), `file` (filename),
        `sent_index` (sentence index within the document). It may include
        other metadata, depending on the input file type.
        """
        # zero-based sentence index for this file, across all chunks
        sentence_index = 0
        for chunk_info in self.get_text():
            # each chunk of text is a dictionary that at minimum
            # contains text for that chunk; it may include other metadata
            chunk_text = chunk_info["text"]
            for _char_idx, sentence in segment_text(chunk_text):
                # for each sentence, yield text, filename, and sentence index
                # with any other metadata included in chunk_info

                # character index is not included in output,
                # but may be useful for sub-chunk metadata (e.g., line number)
                yield chunk_info | {
                    "text": sentence,
                    "file": self.file_name,
                    "sent_index": sentence_index,
                }

                # increment sentence index
                sentence_index += 1

    @classmethod
    def subclasses(cls) -> list[type[Self]]:
        """
        List of available file input classes.
        """
        return cls.__subclasses__()

    @classmethod
    def subclass_by_type(cls) -> dict[str, type[Self]]:
        """
        Dictionary of subclass by supported file extension for available
        input classes.
        """
        return {subcls.file_type: subcls for subcls in cls.subclasses()}

    @classmethod
    def supported_types(cls) -> list[str]:
        """
        Unique list of supported file extensions for available input classes.
        """
        return list({subcls.file_type for subcls in cls.subclasses()})

    @classmethod
    def create(
        cls, input_file: pathlib.Path, filename_override: str | None = None
    ) -> Self:
        """
        Instantiate and return the appropriate input class for the specified
        input file.  Takes an optional filename override parameter,
        which is passed through to the input class.

        :raises ValueError: if input_file is not a supported type
        """
        input_cls = cls.subclass_by_type().get(input_file.suffix.lower())
        # for now, check based on file extension
        # NOTE: this will change when we add support for METS-ALTO
        if input_cls is None:
            # include supported types in error to aid debugging
            # sort so display order is reliable
            supported_types = ", ".join(sorted(cls.supported_types()))
            raise ValueError(
                f"{input_file.suffix} is not a supported input type (must be one of {supported_types})"
            )
<<<<<<< HEAD
        return input_cls(input_file=input_file)


class SectionType(StrEnum):
    """Section types declaration, for distinguishing different text sections within corpus documents."""

    TEXT = "text"
    """Body text content from the document."""

    FOOTNOTE = "footnote"
    """Footnote content extracted from the document."""
=======
        return input_cls(input_file=input_file, filename_override=filename_override)
>>>>>>> 36e50905
<|MERGE_RESOLUTION|>--- conflicted
+++ resolved
@@ -133,8 +133,7 @@
             raise ValueError(
                 f"{input_file.suffix} is not a supported input type (must be one of {supported_types})"
             )
-<<<<<<< HEAD
-        return input_cls(input_file=input_file)
+        return input_cls(input_file=input_file, filename_override=filename_override)
 
 
 class SectionType(StrEnum):
@@ -144,7 +143,4 @@
     """Body text content from the document."""
 
     FOOTNOTE = "footnote"
-    """Footnote content extracted from the document."""
-=======
-        return input_cls(input_file=input_file, filename_override=filename_override)
->>>>>>> 36e50905
+    """Footnote content extracted from the document."""