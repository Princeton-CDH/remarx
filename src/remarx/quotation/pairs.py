--- conflicted
+++ resolved
@@ -9,12 +9,10 @@
 from dataclasses import dataclass
 from timeit import default_timer as time
 
-import numpy as np
 import numpy.typing as npt
 import polars as pl
 from voyager import Index, Space
 
-from remarx.quotation.consolidate import consolidate_quotes
 from remarx.quotation.embeddings import get_sentence_embeddings
 
 logger = logging.getLogger(__name__)
@@ -40,7 +38,7 @@
     """
     # TODO: Add relevant voyager parameters
     start = time()
-    # Instantiate index using inner product / cosine similarity
+    # Instantiate annoy index using dot product
     n_vecs, n_dims = embeddings.shape
     index = Index(Space.InnerProduct, num_dimensions=n_dims, max_elements=n_vecs)
     # more efficient to add all vectors at once
@@ -55,35 +53,29 @@
 
 
 def get_sentence_pairs(
-    original_vecs: npt.NDArray,
-    reuse_vecs: npt.NDArray,
+    original_sents: list[str],
+    reuse_sents: list[str],
     score_cutoff: float,
     show_progress_bar: bool = False,
     *,
     collect_metrics: bool = False,
 ) -> tuple[pl.DataFrame, QuoteDetectionMetrics | None]:
     """
-<<<<<<< HEAD
-    Given an array of original and reuse sentence embeddings, identify pairs
-    of original-reuse pairs with high similarity (i.e., likely quotation).
-    Returns a polars DataFrame of sentence pairs with the following information:
-=======
     For a set of original and reuse sentences, identify pairs of original-reuse
     sentence pairs where quotation is likely. Returns a tuple containing the
     sentence pairs as a polars DataFrame along with timing metrics. Each row of
     the dataframe includes:
->>>>>>> 096d69fe
 
     - `original_index`: the index of the original sentence
     - `reuse_index`: the index of the reuse sentence
     - `match_score`: the quality of the match
 
-    Uses embeddings and a vector index to find the nearest original sentence
-    for each reuse sentence. Sentence pairs are filtered to those pairs with a match score
+    Likely quote pairs are identified through the sentences' embeddings. The Annoy
+    library is used to find the nearest original sentence for each reuse sentence.
+    Then likely quote pairs are determined by those sentence pairs with a match score
     (cosine similarity) above the specified cutoff.
-    """
-<<<<<<< HEAD
-=======
+    Optionally, the parameters for Annoy may be specified.
+    """
     # Generate embeddings
     logger.info("Now generating sentence embeddings")
     start = time()
@@ -99,19 +91,12 @@
         f"Generated {n_vecs:,} sentence embeddings in {embedding_elapsed:.1f} seconds"
     )
 
->>>>>>> 096d69fe
     # Build search index
     # NOTE: An index only needs to be generated once for a set of embeddings.
     #       Perhaps there's some potential reuse between runs?
     start = time()
     index = build_vector_index(original_vecs)
     index_elapsed = time() - start
-<<<<<<< HEAD
-    logger.info(
-        f"Indexed {len(original_vecs):,} sentence embeddings in {index_elapsed:.1f} seconds"
-    )
-=======
->>>>>>> 096d69fe
 
     # Get sentence matches; query all vectors at once
     # returns a list of lists with results for each reuse vector
@@ -134,9 +119,8 @@
         .filter(pl.col("match_score").lt(score_cutoff))
     )
     total = result.height
-    pluralize = "" if total == 1 else "s"
-    logger.info(
-        f"Identified {total:,} sentence pair{pluralize} with distance less than {score_cutoff}"
+    logger.info(
+        f"Identified {total:,} sentence pair{'' if total == 1 else 's'} under score cutuff {score_cutoff}"
     )
     metrics = None
     if collect_metrics:
@@ -147,52 +131,25 @@
     return result, metrics
 
 
-def load_sent_corpus(
-    sentence_corpus: pathlib.Path,
-    col_pfx: str | None = None,
-    show_progress_bar: bool = False,
-) -> tuple[pl.DataFrame, npt.NDArray]:
-    """
-    Takes a sentence corpus file and loads it into a polars DataFrame,
-    and generates sentence embeddings for the text of each sentence in the corpus.
-    Optionally supports adding a prefix to all column names in the DataFrame.
-
-    The resulting dataframe has the same fields as the input corpus, with the
-    following adjustments:
+def load_sent_df(sentence_corpus: pathlib.Path, col_pfx: str = "") -> pl.DataFrame:
+    """
+    For a given sentence corpus, create a polars DataFrame suitable for finding
+    sentence-level quote pairs. Optionally, a prefix can be added to all column names.
+
+    The resulting dataframe has the same fields as the input corpus except with:
 
     - a new field `index` corresponding to the row index
     - the sentence id field `sent_id` is renamed to `id`
-    - all field names are prefixed if a column prefix is specified
-
-    Returns a tuple of DataFrame and numpy array with embeddings vectors
-    """
-    # TODO: in future should add an option to specify the model
-    # to pass through to embeddings
-
+
+    """
     start_cols = ["index", "sent_id", "text"]
-    df = (
-        # Most required fields are strings; don't infer schema, but
-        # configure sentence index as an integer for later consolidation
-        pl.read_csv(
-            sentence_corpus,
-            row_index_name="index",
-            infer_schema=False,
-            schema_overrides={"sent_index": pl.Int32},
-        )
+    return (
+        # Since all required fields are strings, there's no need to infer schema
+        pl.read_csv(sentence_corpus, row_index_name="index", infer_schema=False)
         .select(*start_cols, pl.all().exclude(start_cols))
         .rename({"sent_id": "id"})
-    )
-    start = time()
-    vectors = get_sentence_embeddings(
-        df["text"].to_list(), show_progress_bar=show_progress_bar
-    )
-    elapsed = time() - start
-    logger.info(
-        f"Generated {len(vectors):,} sentence embeddings from {sentence_corpus} in {elapsed:.1f} seconds"
-    )
-    if col_pfx:
-        df = df.rename(lambda x: f"{col_pfx}{x}")
-    return (df, vectors)
+        .rename(lambda x: f"{col_pfx}{x}")
+    )
 
 
 def compile_quote_pairs(
@@ -201,17 +158,17 @@
     detected_pairs: pl.DataFrame,
 ) -> pl.DataFrame:
     """
-    Combine sentence metadata from original and reuse corpora with detected
-    sentence pair identifiers to form quote pairs. The original and reuse
+    Link sentence metadata to the detected sentence pairs from the given original
+    and reuse sentence corpus dataframes to form quote pairs. The original and reuse
     corpus dataframes must contain a row index column named `original_index` and
     `reuse_index` respectively. Ideally, these dataframes should be built using
-    [load_sent_corpus][remarx.quotation.pairs.load_sent_corpus].
+    [load_sent_df][remarx.quotation.pairs.load_sent_df].
 
     Returns a dataframe with the following fields:
 
     - `match_score`: Estimated quality of the match
-    - All other fields in order from the reuse corpus except row index
-    - All other fields in order from the original corpus except row index
+    - All other fields in order from the reuse corpus except its row index
+    - All other fields in order from the original corpus except its row index
     """
     # Build and return quote pairs
     return (
@@ -222,24 +179,11 @@
 
 
 def find_quote_pairs(
-    original_corpus: list[pathlib.Path],
+    original_corpus: pathlib.Path,
     reuse_corpus: pathlib.Path,
     out_csv: pathlib.Path,
     score_cutoff: float = 0.225,
-    consolidate: bool = True,
     show_progress_bar: bool = False,
-<<<<<<< HEAD
-    benchmark: bool = False,
-) -> None:
-    """
-    For a set of original sentence corpora and one reuse sentence corpus, finds
-    the likely sentence-level quote pairs, which are saved as a CSV file.
-
-    Optional parameters allow configuring the `score_cutoff` for threshold to
-    include quote pairs, and consolidation of consecutive sentences (on by default).
-    When `benchmark` is enabled, summary information is logged to report
-    on corpus size and timings to generate embeddings and search for pairs.
-=======
     *,
     benchmark: bool = False,
 ) -> None:
@@ -248,71 +192,30 @@
     quote pairs. These quote pairs are saved as a CSV. Optionally, the required
     quality for quote pairs can be modified via `score_cutoff`. When `benchmark`
     is enabled, summary timings are logged for embeddings and index/query steps.
->>>>>>> 096d69fe
-    """
-    # Load sentence data and generate embeddings
-    # TODO: pass option for show_progress_bar
-
-    # for each individual file specified, get data & embeddings
-    start = time()
-    original_dfs = []
-    original_vecs = []
-    for corpus_file in original_corpus:
-        df, vecs = load_sent_corpus(
-            corpus_file, col_pfx="original_", show_progress_bar=show_progress_bar
-        )
-        original_dfs.append(df)
-        original_vecs.append(vecs)
-    # combine dataframes and vectors, preserving order
-    original_df = pl.concat(original_dfs)
-    original_vecs = np.concatenate(original_vecs)
-    reuse_df, reuse_vecs = load_sent_corpus(
-        reuse_corpus, col_pfx="reuse_", show_progress_bar=show_progress_bar
-    )
-    embeddings_seconds = time() - start
-
-    # Find sentence pairs
+    """
+
+    # Build sentence dataframes
+    original_df = load_sent_df(original_corpus, col_pfx="original_")
+    reuse_df = load_sent_df(reuse_corpus, col_pfx="reuse_")
+
+    # Determine sentence pairs
     # TODO: Add support for relevant voyager parameters
-<<<<<<< HEAD
-    start = time()
-    sent_pairs = get_sentence_pairs(
-        original_vecs,
-        reuse_vecs,
-        score_cutoff,
-        show_progress_bar=show_progress_bar,  # NOTE: currently unused
-=======
     sent_pairs, metrics = get_sentence_pairs(
         original_df.get_column("original_text").to_list(),
         reuse_df.get_column("reuse_text").to_list(),
         score_cutoff,
         show_progress_bar=show_progress_bar,
         collect_metrics=benchmark,
->>>>>>> 096d69fe
-    )
-    query_seconds = time() - start
+    )
 
     # Build and save quote pairs if any are found
     if len(sent_pairs):
         quote_pairs = compile_quote_pairs(original_df, reuse_df, sent_pairs)
         # NOTE: Perhaps this should return a DataFrame rather than creating a CSV?
-
-        # consolidate quotes when requested
-        if consolidate:
-            quote_pairs = consolidate_quotes(quote_pairs)
         quote_pairs.write_csv(out_csv)
         logger.info(f"Saved {len(quote_pairs):,} quote pairs to {out_csv}")
     else:
         logger.info(
-<<<<<<< HEAD
-            f"No sentence pairs for score cutoff={score_cutoff}; output file not created."
-        )
-
-    if benchmark:
-        logger.info(
-            f"Benchmark summary: corpus size: original={len(original_df):,}; "
-            + f"reuse={len(reuse_df):,}; pairs={len(quote_pairs):,}; "
-            + f"embeddings={embeddings_seconds:.2f}s; search={query_seconds:.2f}s"
-=======
             f"No sentence pairs for score cutoff = {score_cutoff} ; output file not created."
         )
 
@@ -322,5 +225,4 @@
             metrics.embedding_seconds,
             metrics.search_seconds,
             metrics.total_seconds,
->>>>>>> 096d69fe
         )