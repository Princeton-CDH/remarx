--- conflicted
+++ resolved
@@ -18,13 +18,6 @@
 
 logger = logging.getLogger(__name__)
 DEFAULT_ORIGINAL_CORPUS_DIR = pathlib.Path.home() / "remarx-data/corpora/original"
-
-
-def _error_exit(message: str) -> None:
-    """Log error, write to stderr, and exit."""
-    logger.error(message)
-    sys.stderr.write(f"{message}\n")
-    raise SystemExit(1)
 
 
 def _list_original_corpora(original_inputs: list[pathlib.Path]) -> list[pathlib.Path]:
@@ -140,7 +133,6 @@
     log_level = logging.DEBUG if args.verbose else logging.INFO
     configure_logging(sys.stdout, log_level=log_level)
 
-<<<<<<< HEAD
     if len(args.paths) < 2:
         parser.error("reuse corpus and output path are required")
 
@@ -171,18 +163,8 @@
     if not reuse_corpus.exists():
         _error_exit(f"Error: input file {reuse_corpus} does not exist")
 
+    # Validate output directory exists
     output_dir = output_path.parent
-=======
-    # Validate input paths exist
-    if not args.original_corpus.exists():
-        _error_exit(f"Error: input file {args.original_corpus} does not exist")
-
-    if not args.reuse_corpus.exists():
-        _error_exit(f"Error: input file {args.reuse_corpus} does not exist")
-
-    # Validate output directory exists
-    output_dir = args.output_path.parent
->>>>>>> 081fe5e5
     if not output_dir.exists():
         _error_exit(f"Error: output directory {output_dir} does not exist")
 
