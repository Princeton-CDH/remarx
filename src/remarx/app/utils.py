--- conflicted
+++ resolved
@@ -137,7 +137,6 @@
         pathlib.Path.unlink(temp_file.name)
 
 
-<<<<<<< HEAD
 def summarize_corpus_selection(
     selection: _HasPath | str | pathlib.Path | None,
 ) -> dict[str, int | str] | None:
@@ -187,7 +186,8 @@
         "footnote_lines": footnote_sentences,
         "last_updated": last_updated,
     }
-=======
+
+
 def handle_default_corpus_creation(
     button: mo.ui.run_button,
     default_dirs_initial: CorpusPath,
@@ -213,5 +213,4 @@
         status_msg = f"Created default corpus folders under `{default_dirs.root}`"
         callout_kind = "success"
 
-    return default_dirs_ready, default_dirs, status_msg, callout_kind
->>>>>>> 081fe5e5
+    return default_dirs_ready, default_dirs, status_msg, callout_kind