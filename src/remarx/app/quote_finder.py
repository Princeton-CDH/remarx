--- conflicted
+++ resolved
@@ -28,11 +28,8 @@
         create_header,
         create_temp_input,
         get_current_log_file,
-<<<<<<< HEAD
+        handle_default_corpus_creation,
         summarize_corpus_selection,
-=======
-        handle_default_corpus_creation,
->>>>>>> 081fe5e5
     )
 
     from remarx.sentence.corpus import FileInput
