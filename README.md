# remarx

This repository contains in-progress research software developed for the CDH project
[Citing Marx](https://cdh.princeton.edu/projects/citing-marx/).
The primary purpose of this software is to identify quotes of Karl Marx's _Manifest
der Kommunistischen Partei_ and the first volume of _Das Kapital_ within articles
published in _Die Neue Zeit_ between 1891 and 1918.

<<<<<<< HEAD
=======
## Basic Usage

### Installation

Documentation assumes the use of `uv` for installing python and python packages, as
well as running python scripts. The first time you follow these instructions, you
should install `uv` per
[`uv` installation documentation](https://docs.astral.sh/uv/getting-started/installation/).
This only step only needs to be done once.

#### Create a `uv` environment

Create a new virtual environment using `uv`.

```
uv venv
```

#### Install `remarx`

remarx as a python package directly from GitHub. Use a branch or tag name, e.g.
`@develop` or `@0.1` if you need to install a specific version.

```
uv pip install "remarx @ git+https://github.com/Princeton-CDH/remarx"
```

### Launch quote finder app

To launch the remarx quote finder application run the `remarx-app` command:

```
uv run remarx-app
```

## Development instructions

This repo uses [git-flow](https://github.com/nvie/gitflow) branching conventions;
**main** contains the most recent release, and work in progress will be on the
**develop** branch. Pull requests for new features should be made against develop.

### Developer setup and installation

- **Recommended:** Create a python virtual environment with your tool of choice
  (uv, mamba, venv, etc); use python 3.12.

- Install the local checked out version of this package in editable mode (`-e`),
  including all python dependencies and optional dependencies for development and testing:

```sh
# Using uv (recommended)
uv sync

# Or using pip
pip install -e ".[dev]"
```

- This repository uses [pre-commit](https://pre-commit.com/) for python code linting
  and consistent formatting. Run this command to initialize and install pre-commit hooks:

```sh
uv tool run pre-commit install
```

>>>>>>> 2bc9c4e5
## License

This project is licensed under the [Apache 2.0 License](LICENSE).

(c)2025 Trustees of Princeton University. Permission granted for non-commercial
distribution online under a standard Open Source license.<|MERGE_RESOLUTION|>--- conflicted
+++ resolved
@@ -6,8 +6,6 @@
 der Kommunistischen Partei_ and the first volume of _Das Kapital_ within articles
 published in _Die Neue Zeit_ between 1891 and 1918.
 
-<<<<<<< HEAD
-=======
 ## Basic Usage
 
 ### Installation
@@ -43,36 +41,6 @@
 uv run remarx-app
 ```
 
-## Development instructions
-
-This repo uses [git-flow](https://github.com/nvie/gitflow) branching conventions;
-**main** contains the most recent release, and work in progress will be on the
-**develop** branch. Pull requests for new features should be made against develop.
-
-### Developer setup and installation
-
-- **Recommended:** Create a python virtual environment with your tool of choice
-  (uv, mamba, venv, etc); use python 3.12.
-
-- Install the local checked out version of this package in editable mode (`-e`),
-  including all python dependencies and optional dependencies for development and testing:
-
-```sh
-# Using uv (recommended)
-uv sync
-
-# Or using pip
-pip install -e ".[dev]"
-```
-
-- This repository uses [pre-commit](https://pre-commit.com/) for python code linting
-  and consistent formatting. Run this command to initialize and install pre-commit hooks:
-
-```sh
-uv tool run pre-commit install
-```
-
->>>>>>> 2bc9c4e5
 ## License
 
 This project is licensed under the [Apache 2.0 License](LICENSE).
