--- conflicted
+++ resolved
@@ -13,32 +13,20 @@
 - `data/`
   - `annotation_quotation_citations.csv` : Recogito annotation data for four quotes from two articles with identified citations for the quotation
   - `dnz-sample-articles/`: text files for two sample articles annotated with quotes that have known citations
-<<<<<<< HEAD
-  - `mega-sample-pages/`: text files for 4 pages of MEGA cited in the two sample articles; extracted from MEGA TEI xml file with `tei_page.py` script
-  - `sentence-corpora/` : JSON lines files with sentence corpora for dnz articles and mega pages; created with `build_sentence_corpus.py` script
-    - `title-mentions-sentences.jsonl`: JSONL lines file version of `title_mentions_sent_results.csv` from Experiment II.
-  - `sentence-embeddings/` : binary `.npy` files containing pickled numpy arrays of embeddings data for the sentence corpora files; created by `get_sentence_embeddings.py` script
-  - `sentence-eval-pairs/`: CSV files with sentences from sample articles and corresponding sentences from MEGA pages, as well as DNZ-MEGA sentence pairs,
-     for use in evaluation of similar sentence retrieval methods
-  - `sentence-pairs/`: data files containing top sentence pair results for various approximate nearest neighbor methods
-=======
   - `mega-sample-pages/`: text files for selected pages of MEGA cited in the two sample articles (includes one 2-page span without footnotes); extracted from MEGA TEI xml file with `tei_page.py` script
   - `sentence-corpora/` : JSON lines files with sentence corpora for DNZ articles and MEGA pages; created with `build_sentence_corpus.py` script
     - `title-mentions-sentences.jsonl`: JSONL lines file version of `title_mentions_sent_results.csv` from Experiment II.
   - `sentence-embeddings/` : binary `.npy` files containing pickled numpy arrays of embeddings data for the sentence corpora files; created by `get_sentence_embeddings.py` script
   - `sentence-eval-pairs/`: CSV files with sentences from sample articles and corresponding sentences from MEGA pages, for use in evaluation of similar sentence retrieval methods
     - `dnz_marx_sentence_pairs.csv`: CSV file with MEGA/DNZ sentence pairs from sample quotations, for use in evaluating methods; reviewed by and includes notes from project team members
->>>>>>> 1c1105c1
+      for use in evaluation of similar sentence retrieval methods
+  - `sentence-pairs/`: data files containing top sentence pair results for various approximate nearest neighbor methods
   - `token-embeddings/`: token embedding files (`.npy` & `.csv`) for `title-mentions-sentences.jsonl`; created by `get_token_embeddings.py` script
 - `src/remarx/`: python package with utility code and scripts
   - `build_sentence_corpus.py`: script to parse a directory of text files into a JSONL corpus of sentences; uses Stanza for sentence splitting; adapted from experiment 2 with very light modification
   - `get_sentence_embeddings.py` : script to build and save sentence-level embeddings for a sentence-level corpus
   - `get_token_embeddings.py`: script to build and save token-level embeddings for a specific term for a sentence-level corpus
-<<<<<<< HEAD
-  - `tei_page.py` : script to extract and save TEI content between two pages as plain text
-=======
   - `tei_page.py` : script to extract and save TEI content between two or more pages as plain text
->>>>>>> 1c1105c1
 - `notebooks/`: marimo notebooks for exploration and data work
-  - `quotation-sentence-ids.py`: notebook to filter candidate sentence ids for dnz/mega sentence pairs for evaluation
+  - `quotation-sentence-ids.py`: notebook to filter candidate sentence ids for DNZ/MEGA sentence pairs for evaluation
   - `try-chroma.py`: notebook trying out ChromaDB to find similar sentences and compare with evaluation sentence pairs