# Citing Marx - Experiment 3: Embeddings

This is work associated with the CDH project [Citing Marx](https://cdh.princeton.edu/projects/citing-marx)

## Pretrained text embeddings experiments

This branch contains code and data for preliminary experiments
using language model embeddings to identify similar sentences
(quotation detection) and differentiate word tokens (title detection).

### Contents

- `data/`
  - `annotation_quotation_citations.csv` : Recogito annotation data for four quotes from two articles with identified citations for the quotation
  - `dnz-sample-articles/`: text files for two sample articles annotated with quotes that have known citations
  - `mega-sample-pages/`: text files for selected pages of MEGA cited in the two sample articles (includes one 2-page span without footnotes); extracted from MEGA TEI xml file with `tei_page.py` script
  - `sentence-corpora/` : JSON lines files with sentence corpora for DNZ articles and MEGA pages; created with `build_sentence_corpus.py` script
    - `title-mentions-sentences.jsonl`: JSONL lines file version of `title_mentions_sent_results.csv` from Experiment II.
  - `sentence-embeddings/` : binary `.npy` files containing pickled numpy arrays of embeddings data for the sentence corpora files; created by `get_sentence_embeddings.py` script
  - `sentence-eval-pairs/`: CSV files with sentences from sample articles and corresponding sentences from MEGA pages, for use in evaluation of similar sentence retrieval methods
    - `dnz_marx_sentence_pairs.csv`: CSV file with MEGA/DNZ sentence pairs from sample quotations, for use in evaluating methods; reviewed by and includes notes from project team members
      for use in evaluation of similar sentence retrieval methods
  - `sentence-pairs/`: data files containing top sentence pair results for various approximate nearest neighbor methods
  - `token-embeddings/`: token embedding files (`.npy` & `.csv`) for `title-mentions-sentences.jsonl`; created by `get_token_embeddings.py` script
- `src/remarx/`: python package with utility code and scripts
  - `build_sentence_corpus.py`: script to parse a directory of text files into a JSONL corpus of sentences; uses Stanza for sentence splitting; adapted from experiment 2 with very light modification
  - `get_sentence_embeddings.py` : script to build and save sentence-level embeddings for a sentence-level corpus
  - `get_token_embeddings.py`: script to build and save token-level embeddings for a specific term for a sentence-level corpus
  - `tei_page.py` : script to extract and save TEI content between two or more pages as plain text
  - `eval_knn.py`: utilities for evaluating nearest neighbor results for sentence pairs, assumes the format of files in `sentence-pairs`
- `notebooks/`: marimo notebooks for exploration and data work
  - `quotation-sentence-ids.py`: notebook to filter candidate sentence ids for DNZ/MEGA sentence pairs for evaluation
  - `try-chroma.py`: notebook trying out ChromaDB to find similar sentences and compare with evaluation sentence pairs
  - `eval-chroma.py`: notebook for evaluating ChromaDB sentence pair results
<<<<<<< HEAD
  - `try-cross-encoder.py`: notebook investigating the usage of a cross encoder model for identifiying similar sentences
  - `plot-token-embeddings.py` : notebook to plot token embeddings; based primarily on content in `data/token-embeddings/`
=======
  - `try-annoy.py`: notebook using Annoy to find similar sentences and evaluate the resulting sentence pairs
  - `try-cross-encoder.py`: notebook investigating the usage of a cross encoder model for identifiying similar sentences
>>>>>>> 7de3f75c
<|MERGE_RESOLUTION|>--- conflicted
+++ resolved
@@ -32,10 +32,6 @@
   - `quotation-sentence-ids.py`: notebook to filter candidate sentence ids for DNZ/MEGA sentence pairs for evaluation
   - `try-chroma.py`: notebook trying out ChromaDB to find similar sentences and compare with evaluation sentence pairs
   - `eval-chroma.py`: notebook for evaluating ChromaDB sentence pair results
-<<<<<<< HEAD
-  - `try-cross-encoder.py`: notebook investigating the usage of a cross encoder model for identifiying similar sentences
-  - `plot-token-embeddings.py` : notebook to plot token embeddings; based primarily on content in `data/token-embeddings/`
-=======
   - `try-annoy.py`: notebook using Annoy to find similar sentences and evaluate the resulting sentence pairs
   - `try-cross-encoder.py`: notebook investigating the usage of a cross encoder model for identifiying similar sentences
->>>>>>> 7de3f75c
+  - `plot-token-embeddings.py` : notebook to plot token embeddings; based primarily on content in `data/token-embeddings/`