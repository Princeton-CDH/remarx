--- conflicted
+++ resolved
@@ -30,9 +30,6 @@
   - `eval_knn.py`: utilities for evaluating nearest neighbor results for sentence pairs, assumes the format of files in `sentence-pairs`
 - `notebooks/`: marimo notebooks for exploration and data work
   - `quotation-sentence-ids.py`: notebook to filter candidate sentence ids for DNZ/MEGA sentence pairs for evaluation
+  - `eval-chroma.py`: notebook for evaluating ChromaDB sentence pair results
   - `try-chroma.py`: notebook trying out ChromaDB to find similar sentences and compare with evaluation sentence pairs
-<<<<<<< HEAD
-  - `eval-chroma.py`: notebook for evaluating ChromaDB sentence pair results
-=======
-  - `try-cross-encoder.py`: notebook investigating the usage of a cross encoder model for identifiying similar sentences
->>>>>>> 14eba414
+  - `try-cross-encoder.py`: notebook investigating the usage of a cross encoder model for identifiying similar sentences