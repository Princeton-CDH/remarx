import csv
import logging
import re
from time import sleep
from unittest.mock import Mock, patch

import numpy as np
import polars as pl
import pytest
from polars.testing import assert_frame_equal
from voyager import Index, Space

from remarx.quotation.pairs import (
    QuoteDetectionMetrics,
    build_vector_index,
    compile_quote_pairs,
    find_quote_pairs,
    get_sentence_pairs,
    load_sent_corpus,
)


@patch("remarx.quotation.pairs.Index")
def test_build_vector_index(mock_index_class, caplog):
    mock_index = Mock(spec=Index)
    mock_index_class.return_value = mock_index
    test_embeddings = np.ones([10, 50])
    mock_index.num_elements = 10

    # Default case
    result = build_vector_index(test_embeddings)
    assert result is mock_index
    mock_index_class.assert_called_once_with(
        Space.InnerProduct, num_dimensions=50, max_elements=10
    )
    assert mock_index.add_items.call_count == 1

    # can't use assert call due to numpy array equality check
    # get args and check for expected match
    args, _kwargs = mock_index.add_items.call_args
    assert np.array_equal(args[0], test_embeddings)

    # Check logging
    caplog.clear()
    with caplog.at_level(logging.INFO):
        _ = build_vector_index(test_embeddings)
    assert len(caplog.record_tuples) == 1
    assert caplog.record_tuples[0][1] == logging.INFO
    expected_msg = r"Created index with 10 items and 50 dimensions in \d+.\d seconds"
    assert re.fullmatch(expected_msg, caplog.record_tuples[0][2])


@patch("remarx.quotation.pairs.get_sentence_embeddings")
@patch("remarx.quotation.pairs.build_vector_index")
def test_get_sentence_pairs(mock_build_index, mock_embeddings, caplog):
    # setup mock index
    mock_index = Mock(spec=Index)
    # list of lists of ids, distances
    test_results = ([[0], [5], [1]], [[0.7], [0.4], [0.18]])
    mock_index.query.return_value = test_results
    mock_build_index.return_value = mock_index

    # setup mock embeddings
    original_vecs = np.array([[5], [10]])
    reuse_vecs = np.array([[0], [1], [2]])

    # Case: Basic
    expected = pl.DataFrame(
        [{"reuse_index": 2, "original_index": 1, "match_score": 0.18}]
    ).cast({"reuse_index": pl.UInt32})  # cast to match row index type
<<<<<<< HEAD
    results = get_sentence_pairs(original_vecs, reuse_vecs, 0.2)
    assert_frame_equal(results, expected)

=======
    results, metrics = get_sentence_pairs("original_sents", "reuse_sents", 0.2)
    assert_frame_equal(results, expected)
    assert metrics is None
>>>>>>> 096d69fe
    ## check mock calls
    # - embeddings is no longer called by this method
    assert mock_embeddings.call_count == 0
    # - index created with original vectors
    mock_build_index.assert_called_once_with(original_vecs)
    # - query called with reuse vectors
    assert mock_index.query.call_count == 1
    mock_index.query.assert_called_with(reuse_vecs, k=1)

    # Case: Check logging
    caplog.clear()
    with caplog.at_level(logging.INFO):
<<<<<<< HEAD
        get_sentence_pairs(original_vecs, reuse_vecs, 0.2)
=======
        _results, _metrics = get_sentence_pairs("original_sents", "reuse_sents", 0.2)
>>>>>>> 096d69fe

    # check log messages for expected messages (order agnostic)
    log_messages = [log[2] for log in caplog.record_tuples]
    assert any(
        re.fullmatch(r"Indexed 2 sentence embeddings in \d+\.\d seconds", log)
        for log in log_messages
    )
    assert any(
        re.fullmatch(r"Queried 3 sentence embeddings in \d+\.\d seconds", log)
        for log in log_messages
    )
    assert "Identified 1 sentence pair with distance less than 0.2" in log_messages


@patch("remarx.quotation.pairs.get_sentence_embeddings")
def test_load_sent_corpus(mock_get_sentence_embed, tmp_path):
    # Setup test sentence corpus
    test_csv = tmp_path / "sent_corpus.csv"
    test_data = {
        "sent_id": ["a", "b", "c"],
        "text": ["foo", "bar", "baz"],
    }

    test_df = pl.DataFrame(test_data)
    test_df.write_csv(test_csv)
    test_text = test_df["text"].to_list()

    # Basic case (minimal fields)
    ## No prefix
    expected_data = {
        "index": [0, 1, 2],
        "id": test_data["sent_id"],
        "text": test_data["text"],
    }
    expected = pl.DataFrame(expected_data)
    result, vec = load_sent_corpus(test_csv)
    assert vec == mock_get_sentence_embed.return_value
    mock_get_sentence_embed.assert_called_with(test_text, show_progress_bar=False)
    assert_frame_equal(result, expected, check_dtypes=False)

    ## With prefix
    mock_get_sentence_embed.reset_mock()
    pfx_expected = pl.DataFrame({f"test_{k}": v for k, v in expected_data.items()})
    result, vec = load_sent_corpus(test_csv, "test_")
    assert_frame_equal(result, pfx_expected, check_dtypes=False)
    # embeddings still called correctly with text content
    mock_get_sentence_embed.assert_called_with(test_text, show_progress_bar=False)

    # Case additional metadata fields
    test_df = test_df.with_columns(
        pl.Series("other", ["x", "y", "z"]),
        pl.Series("misc", [0, 1, 2]),
    )
    test_df.write_csv(test_csv)
    ## No prefix
    expected = expected.with_columns(
        pl.Series("other", ["x", "y", "z"]),
        # Values are strings because no schema inference
        pl.Series("misc", ["0", "1", "2"]),
    )
    result, vec = load_sent_corpus(test_csv)
    assert_frame_equal(result, expected, check_dtypes=False)
    ## With prefix
    pfx_expected = pfx_expected.with_columns(
        expected.get_column("other").rename("test_other"),
        expected.get_column("misc").rename("test_misc"),
    )
    result, vec = load_sent_corpus(test_csv, "test_")
    assert_frame_equal(result, pfx_expected, check_dtypes=False)

    # test with progress bar enabled
    load_sent_corpus(test_csv, show_progress_bar=True)
    mock_get_sentence_embed.assert_called_with(test_text, show_progress_bar=True)


def test_compile_quote_pairs():
    # Both corpora include unmatched sentences to ensure that the output
    # does not include unmatched sentences
    reuse_df = pl.DataFrame(
        # a, c are unmatched
        {
            "reuse_index": [0, 1, 2, 3, 4],
            "reuse_id": ["a", "b", "c", "d", "e"],
            "reuse_text": ["0", "1", "2", "3", "4"],
            "reuse_other": [4, 3, 2, 1, 0],
        }
    )
    orig_df = pl.DataFrame(
        # B is unmatched
        {
            "original_index": [0, 1, 2],
            "original_id": ["A", "B", "C"],
            "original_text": ["0", "1", "2"],
            "original_other": [2, 1, 0],
        }
    )

    # Includes two pairs with the same original sentence (A)
    detected_pairs = pl.DataFrame(
        {
            "reuse_index": [1, 3, 4],
            "original_index": [2, 0, 0],
            "match_score": [0.1, 0.225, 0.01],
        }
    )

    # Expecting 3 quote pairs: b-C, d-A, e-A
    expected = pl.DataFrame(
        {
            "match_score": [0.1, 0.225, 0.01],
            "reuse_id": ["b", "d", "e"],
            "reuse_text": ["1", "3", "4"],
            "reuse_other": [3, 1, 0],
            "original_id": ["C", "A", "A"],
            "original_text": ["2", "0", "0"],
            "original_other": [0, 2, 2],
        }
    )

    result = compile_quote_pairs(orig_df, reuse_df, detected_pairs)
    assert_frame_equal(result, expected, check_row_order=False)


@patch("remarx.quotation.pairs.consolidate_quotes")
@patch("remarx.quotation.pairs.compile_quote_pairs")
@patch("remarx.quotation.pairs.get_sentence_pairs")
@patch("remarx.quotation.pairs.load_sent_corpus")
def test_find_quote_pairs(
    mock_load_corpus,
    mock_sent_pairs,
    mock_compile_pairs,
    mock_consolidate_quotes,
    caplog,
    tmp_path,
):
    # setup mocks
<<<<<<< HEAD
    # - mock embeddings
    orig_vecs = np.array([[5], [10]])
    reuse_vecs = np.array([[0], [1], [2]])
    # - mock sentence data
    orig_df = pl.DataFrame({"original_text": ["some", "text"]})
    reuse_df = pl.DataFrame({"reuse_text": ["some", "other", "texts"]})
    mock_load_corpus.side_effect = [(orig_df, orig_vecs), (reuse_df, reuse_vecs)]
    mock_sent_pairs.return_value = ["sent_pairs"]
=======
    orig_texts = ["some", "text"]
    reuse_texts = ["some", "other", "texts"]
    orig_df = pl.DataFrame({"original_text": orig_texts})
    reuse_df = pl.DataFrame({"reuse_text": reuse_texts})
    mock_load_df.side_effect = [orig_df, reuse_df]
    mock_sent_pairs.return_value = (["sent_pairs"], None)
>>>>>>> 096d69fe
    mock_compile_pairs.return_value = pl.DataFrame({"foo": 1, "bar": "a"})

    # Basic
    out_csv = tmp_path / "out.csv"
    find_quote_pairs(["original"], "reuse", out_csv, consolidate=False)
    assert out_csv.read_text() == "foo,bar\n1,a\n"
    ## check mocks
<<<<<<< HEAD
    assert mock_load_corpus.call_count == 2
    # expect to be called with:
    #    orig_vecs, reuse_vecs, 0.225, show_progress_bar=False
    # can't use assert_called_with due to numpy array equality check,
    # so inspect arguments individually
    np.testing.assert_array_equal(mock_sent_pairs.call_args.args[0], orig_vecs)
    np.testing.assert_array_equal(mock_sent_pairs.call_args.args[1], reuse_vecs)
    assert mock_sent_pairs.call_args.args[2] == 0.225
    assert mock_sent_pairs.call_args.kwargs == {"show_progress_bar": False}

=======
    assert mock_load_df.call_count == 2
    mock_sent_pairs.assert_called_once_with(
        orig_texts, reuse_texts, 0.225, show_progress_bar=False, collect_metrics=False
    )
>>>>>>> 096d69fe
    mock_compile_pairs.assert_called_once_with(orig_df, reuse_df, ["sent_pairs"])
    mock_consolidate_quotes.assert_not_called()

    # Consolidate enabled: should be called with result of compile pairs method
    mock_load_corpus.side_effect = [(orig_df, orig_vecs), (reuse_df, reuse_vecs)]
    mock_sent_pairs.reset_mock()
    find_quote_pairs(["original"], "reuse", out_csv, consolidate=True)
    mock_consolidate_quotes.assert_called_with(mock_compile_pairs.return_value)
    mock_consolidate_quotes.return_value.write_csv.assert_called_with(out_csv)

    ## check logging
    mock_load_corpus.side_effect = [(orig_df, orig_vecs), (reuse_df, reuse_vecs)]
    with caplog.at_level(logging.INFO):
        caplog.clear()
        find_quote_pairs(["original"], "reuse", out_csv, consolidate=False)
    logs = caplog.record_tuples
    ### check log messages
    assert len(logs) == 1
    assert re.fullmatch(f"Saved 1 quote pairs to {out_csv}", logs[0][2])

    # Specify cutoff
    mock_load_corpus.side_effect = [(orig_df, orig_vecs), (reuse_df, reuse_vecs)]
    mock_sent_pairs.reset_mock()
    out_csv = tmp_path / "cutoff.csv"
<<<<<<< HEAD
    find_quote_pairs(
        ["original"], "reuse", out_csv, score_cutoff=0.4, consolidate=False
=======
    find_quote_pairs("original", "reuse", out_csv, score_cutoff=0.4)
    mock_sent_pairs.assert_called_once_with(
        orig_texts, reuse_texts, 0.4, show_progress_bar=False, collect_metrics=False
>>>>>>> 096d69fe
    )
    # since we can't assert args with numpy arrays, check the one value we changed
    assert mock_sent_pairs.call_args.args[2] == 0.4

    # Case: show progress bar
    mock_load_corpus.side_effect = [(orig_df, orig_vecs), (reuse_df, reuse_vecs)]
    mock_sent_pairs.reset_mock()
    out_csv = tmp_path / "progress.csv"
<<<<<<< HEAD
    find_quote_pairs(
        ["original"], "reuse", out_csv, show_progress_bar=True, consolidate=False
=======
    find_quote_pairs("original", "reuse", out_csv, show_progress_bar=True)
    # check mocks
    mock_sent_pairs.assert_called_once_with(
        orig_texts, reuse_texts, 0.225, show_progress_bar=True, collect_metrics=False
>>>>>>> 096d69fe
    )
    # check mocks call kwargs
    assert mock_sent_pairs.call_args.kwargs == {"show_progress_bar": True}

    # Case no results
<<<<<<< HEAD
    mock_load_corpus.side_effect = [(orig_df, orig_vecs), (reuse_df, reuse_vecs)]
    mock_sent_pairs.return_value = []
=======
    mock_load_df.side_effect = [orig_df, reuse_df]
    mock_sent_pairs.return_value = ([], None)
>>>>>>> 096d69fe
    with caplog.at_level(logging.INFO):
        caplog.clear()
        find_quote_pairs(["original"], "reuse", out_csv, consolidate=False)

    last_log_message = caplog.records[-1].message
    assert (
        last_log_message
        == "No sentence pairs for score cutoff=0.225; output file not created."
    )


@patch("remarx.quotation.pairs.compile_quote_pairs")
@patch("remarx.quotation.pairs.get_sentence_pairs")
@patch("remarx.quotation.pairs.load_sent_corpus")
def test_find_quote_pairs_benchmark_logs(
    mock_load_corpus, mock_sent_pairs, mock_compile_pairs, caplog, tmp_path
):
    df = pl.DataFrame({"text": ["some text"]})
    # mock embeddings
    vecs = np.array([[5], [10]])

    def mock_load_corpus_slowly(*args, **kwargs):
        # add a slight delay to test benchmark value
        sleep(0.1)
        return (df, vecs)

    mock_load_corpus.side_effect = mock_load_corpus_slowly

    def mock_get_sent_pairs_slowly(*args, **kwargs):
        sleep(0.05)
        return ["pair 1", "pair 2"]  # mock result

    mock_sent_pairs.side_effect = mock_get_sent_pairs_slowly
    mock_compile_pairs.return_value = pl.DataFrame({"foo": [1, 2]})

    out_csv = tmp_path / "bench.csv"
    with caplog.at_level(logging.INFO):
        caplog.clear()
        find_quote_pairs(
            ["original"], "reuse", out_csv, benchmark=True, consolidate=False
        )

    # last log record should be the benchmark summary
    benchmark_info = caplog.records[-1].message
    assert benchmark_info.startswith("Benchmark summary")
    assert "corpus size: original=1; reuse=1; pairs=2;" in benchmark_info
    # on my machine, timing is 0.21 - 0.31; should be at least 0.2
    assert re.search(r" embeddings=0\.[234]\ds", benchmark_info)
    # query should be around 0.05
    assert re.search(r" search=0\.0[567]s", benchmark_info)


# original and reuse content for integration test
orig_sentences = [
    "Und nun sollen seine Geister Auch nach meinem Willen leben.",
    "Hat der alte Hexenmeister Sich doch einmal wegbegeben!",
    "Seine Wort und Werke Merkt ich und den Brauch, Und mit Geistesstärke Tu ich Wunder auch.",
]
reuse_sentences = [
    "Hat der alte Hexenmeister Sich doch einmal wegbegeben!",
    "Komm zurück zu mir",
]


@patch("remarx.quotation.pairs.compile_quote_pairs")
@patch("remarx.quotation.pairs.get_sentence_pairs")
@patch("remarx.quotation.pairs.load_sent_df")
def test_find_quote_pairs_benchmark_logs(
    mock_load_df, mock_sent_pairs, mock_compile_pairs, caplog, tmp_path
):
    orig_df = pl.DataFrame({"original_text": ["orig"]})
    reuse_df = pl.DataFrame({"reuse_text": ["reuse"]})
    mock_load_df.side_effect = [orig_df, reuse_df]
    metrics = QuoteDetectionMetrics(embedding_seconds=1.2, search_seconds=0.5)
    mock_sent_pairs.return_value = (["sent_pairs"], metrics)
    mock_compile_pairs.return_value = pl.DataFrame({"foo": [1]})

    out_csv = tmp_path / "bench.csv"
    with caplog.at_level(logging.INFO):
        caplog.clear()
        find_quote_pairs("original", "reuse", out_csv, benchmark=True)

    summaries = [
        record[2] for record in caplog.record_tuples if "Benchmark summary" in record[2]
    ]
    assert summaries
    summary = summaries[0]
    assert "embeddings=1.20s" in summary
    assert "search=0.50s" in summary
    assert "total=1.70s" in summary
    mock_sent_pairs.assert_called_with(
        ["orig"],
        ["reuse"],
        0.225,
        show_progress_bar=False,
        collect_metrics=True,
    )


def test_find_quote_pairs_integration(tmp_path):
    """
    Tests the full quote detection pipeline. Checks that all functions within this
    library work as expected in combination. This tests behavior that is otherwise
    masked by mocking.
    """
    test_orig = pl.DataFrame(
        data={"sent_id": ["B", "A", "C"], "text": orig_sentences}
    ).with_columns(corpus=pl.lit("original"))

    test_reuse = pl.DataFrame(
        data={"sent_id": ["a", "b"], "text": reuse_sentences}
    ).with_columns(corpus=pl.lit("reuse"))

    # Create files
    orig_csv = tmp_path / "original.csv"
    test_orig.write_csv(orig_csv)
    reuse_csv = tmp_path / "reuse.csv"
    test_reuse.write_csv(reuse_csv)

    out_csv = tmp_path / "out.csv"
    find_quote_pairs([orig_csv], reuse_csv, out_csv, consolidate=False)
    with out_csv.open(newline="") as file:
        reader = csv.DictReader(file)
        results = list(reader)
        assert len(results) == 1
        assert list(results[0].keys()) == [
            "match_score",
            "reuse_id",
            "reuse_text",
            "reuse_corpus",
            "original_id",
            "original_text",
            "original_corpus",
        ]
        assert results[0]["reuse_id"] == "a"
        assert results[0]["original_id"] == "A"
        # Need to specify the relative tolerance because 0 is a special case
        assert float(results[0]["match_score"]) == pytest.approx(0, rel=1e-6, abs=1e-6)


def test_find_quote_pairs_integration_multifile(tmp_path):
    # same as above, but with multiple files for original content
    test_orig1 = pl.DataFrame(
        data={"sent_id": ["B", "A"], "text": orig_sentences[:2]}
    ).with_columns(corpus=pl.lit("original"))
    test_orig2 = pl.DataFrame(
        data={"sent_id": ["C"], "text": orig_sentences[2:]}
    ).with_columns(corpus=pl.lit("original"))

    test_reuse = pl.DataFrame(
        data={"sent_id": ["a", "b"], "text": reuse_sentences}
    ).with_columns(corpus=pl.lit("reuse"))

    # Create files
    orig1_csv = tmp_path / "original1.csv"
    test_orig1.write_csv(orig1_csv)
    orig2_csv = tmp_path / "original2.csv"
    test_orig2.write_csv(orig2_csv)
    reuse_csv = tmp_path / "reuse.csv"
    test_reuse.write_csv(reuse_csv)

    out_csv = tmp_path / "out.csv"
    find_quote_pairs([orig1_csv, orig2_csv], reuse_csv, out_csv, consolidate=False)
    # load and inspect to check for our one expected match
    results_df = pl.read_csv(out_csv)
    result = results_df.to_dicts()[0]
    assert result["reuse_id"] == "a"
    assert result["original_id"] == "A"
    # check with tolerance because 0 is a special case
    assert float(result["match_score"]) == pytest.approx(0, rel=1e-6, abs=1e-6)<|MERGE_RESOLUTION|>--- conflicted
+++ resolved
@@ -1,8 +1,7 @@
 import csv
 import logging
 import re
-from time import sleep
-from unittest.mock import Mock, patch
+from unittest.mock import Mock, call, patch
 
 import numpy as np
 import polars as pl
@@ -16,7 +15,7 @@
     compile_quote_pairs,
     find_quote_pairs,
     get_sentence_pairs,
-    load_sent_corpus,
+    load_sent_df,
 )
 
 
@@ -63,53 +62,52 @@
     # setup mock embeddings
     original_vecs = np.array([[5], [10]])
     reuse_vecs = np.array([[0], [1], [2]])
+    mock_embeddings.side_effect = [original_vecs, reuse_vecs]
 
     # Case: Basic
     expected = pl.DataFrame(
         [{"reuse_index": 2, "original_index": 1, "match_score": 0.18}]
     ).cast({"reuse_index": pl.UInt32})  # cast to match row index type
-<<<<<<< HEAD
-    results = get_sentence_pairs(original_vecs, reuse_vecs, 0.2)
-    assert_frame_equal(results, expected)
-
-=======
     results, metrics = get_sentence_pairs("original_sents", "reuse_sents", 0.2)
     assert_frame_equal(results, expected)
     assert metrics is None
->>>>>>> 096d69fe
     ## check mock calls
-    # - embeddings is no longer called by this method
-    assert mock_embeddings.call_count == 0
-    # - index created with original vectors
+    assert mock_embeddings.call_count == 2
+    mock_embeddings.assert_has_calls(
+        [
+            call("original_sents", show_progress_bar=False),
+            call("reuse_sents", show_progress_bar=False),
+        ]
+    )
     mock_build_index.assert_called_once_with(original_vecs)
-    # - query called with reuse vectors
     assert mock_index.query.call_count == 1
     mock_index.query.assert_called_with(reuse_vecs, k=1)
 
     # Case: Check logging
+    mock_embeddings.side_effect = [original_vecs, reuse_vecs]
     caplog.clear()
     with caplog.at_level(logging.INFO):
-<<<<<<< HEAD
-        get_sentence_pairs(original_vecs, reuse_vecs, 0.2)
-=======
         _results, _metrics = get_sentence_pairs("original_sents", "reuse_sents", 0.2)
->>>>>>> 096d69fe
-
-    # check log messages for expected messages (order agnostic)
+
+    # currently all logging is info level
+    assert len(caplog.record_tuples) == 4
+    assert all(log[1] == logging.INFO for log in caplog.record_tuples)
+    # check log messages for expected text;
+    # order agnostic; just check for presence of expected messages
     log_messages = [log[2] for log in caplog.record_tuples]
+    assert "Now generating sentence embeddings" in log_messages
     assert any(
-        re.fullmatch(r"Indexed 2 sentence embeddings in \d+\.\d seconds", log)
+        re.fullmatch(r"Generated 5 sentence embeddings in \d+\.\d seconds", log)
         for log in log_messages
     )
     assert any(
         re.fullmatch(r"Queried 3 sentence embeddings in \d+\.\d seconds", log)
         for log in log_messages
     )
-    assert "Identified 1 sentence pair with distance less than 0.2" in log_messages
-
-
-@patch("remarx.quotation.pairs.get_sentence_embeddings")
-def test_load_sent_corpus(mock_get_sentence_embed, tmp_path):
+    assert "Identified 1 sentence pair under score cutuff 0.2" in log_messages
+
+
+def test_load_sent_df(tmp_path):
     # Setup test sentence corpus
     test_csv = tmp_path / "sent_corpus.csv"
     test_data = {
@@ -119,7 +117,6 @@
 
     test_df = pl.DataFrame(test_data)
     test_df.write_csv(test_csv)
-    test_text = test_df["text"].to_list()
 
     # Basic case (minimal fields)
     ## No prefix
@@ -129,18 +126,12 @@
         "text": test_data["text"],
     }
     expected = pl.DataFrame(expected_data)
-    result, vec = load_sent_corpus(test_csv)
-    assert vec == mock_get_sentence_embed.return_value
-    mock_get_sentence_embed.assert_called_with(test_text, show_progress_bar=False)
+    result = load_sent_df(test_csv)
     assert_frame_equal(result, expected, check_dtypes=False)
-
     ## With prefix
-    mock_get_sentence_embed.reset_mock()
     pfx_expected = pl.DataFrame({f"test_{k}": v for k, v in expected_data.items()})
-    result, vec = load_sent_corpus(test_csv, "test_")
+    result = load_sent_df(test_csv, "test_")
     assert_frame_equal(result, pfx_expected, check_dtypes=False)
-    # embeddings still called correctly with text content
-    mock_get_sentence_embed.assert_called_with(test_text, show_progress_bar=False)
 
     # Case additional metadata fields
     test_df = test_df.with_columns(
@@ -154,19 +145,15 @@
         # Values are strings because no schema inference
         pl.Series("misc", ["0", "1", "2"]),
     )
-    result, vec = load_sent_corpus(test_csv)
+    result = load_sent_df(test_csv)
     assert_frame_equal(result, expected, check_dtypes=False)
     ## With prefix
     pfx_expected = pfx_expected.with_columns(
         expected.get_column("other").rename("test_other"),
         expected.get_column("misc").rename("test_misc"),
     )
-    result, vec = load_sent_corpus(test_csv, "test_")
+    result = load_sent_df(test_csv, "test_")
     assert_frame_equal(result, pfx_expected, check_dtypes=False)
-
-    # test with progress bar enabled
-    load_sent_corpus(test_csv, show_progress_bar=True)
-    mock_get_sentence_embed.assert_called_with(test_text, show_progress_bar=True)
 
 
 def test_compile_quote_pairs():
@@ -214,186 +201,78 @@
     )
 
     result = compile_quote_pairs(orig_df, reuse_df, detected_pairs)
+    print(f"result: {result.columns}")
+    print(f"expected: {expected.columns}")
     assert_frame_equal(result, expected, check_row_order=False)
 
 
-@patch("remarx.quotation.pairs.consolidate_quotes")
 @patch("remarx.quotation.pairs.compile_quote_pairs")
 @patch("remarx.quotation.pairs.get_sentence_pairs")
-@patch("remarx.quotation.pairs.load_sent_corpus")
+@patch("remarx.quotation.pairs.load_sent_df")
 def test_find_quote_pairs(
-    mock_load_corpus,
-    mock_sent_pairs,
-    mock_compile_pairs,
-    mock_consolidate_quotes,
-    caplog,
-    tmp_path,
+    mock_load_df, mock_sent_pairs, mock_compile_pairs, caplog, tmp_path
 ):
     # setup mocks
-<<<<<<< HEAD
-    # - mock embeddings
-    orig_vecs = np.array([[5], [10]])
-    reuse_vecs = np.array([[0], [1], [2]])
-    # - mock sentence data
-    orig_df = pl.DataFrame({"original_text": ["some", "text"]})
-    reuse_df = pl.DataFrame({"reuse_text": ["some", "other", "texts"]})
-    mock_load_corpus.side_effect = [(orig_df, orig_vecs), (reuse_df, reuse_vecs)]
-    mock_sent_pairs.return_value = ["sent_pairs"]
-=======
     orig_texts = ["some", "text"]
     reuse_texts = ["some", "other", "texts"]
     orig_df = pl.DataFrame({"original_text": orig_texts})
     reuse_df = pl.DataFrame({"reuse_text": reuse_texts})
     mock_load_df.side_effect = [orig_df, reuse_df]
     mock_sent_pairs.return_value = (["sent_pairs"], None)
->>>>>>> 096d69fe
     mock_compile_pairs.return_value = pl.DataFrame({"foo": 1, "bar": "a"})
 
     # Basic
     out_csv = tmp_path / "out.csv"
-    find_quote_pairs(["original"], "reuse", out_csv, consolidate=False)
+    find_quote_pairs("original", "reuse", out_csv)
     assert out_csv.read_text() == "foo,bar\n1,a\n"
     ## check mocks
-<<<<<<< HEAD
-    assert mock_load_corpus.call_count == 2
-    # expect to be called with:
-    #    orig_vecs, reuse_vecs, 0.225, show_progress_bar=False
-    # can't use assert_called_with due to numpy array equality check,
-    # so inspect arguments individually
-    np.testing.assert_array_equal(mock_sent_pairs.call_args.args[0], orig_vecs)
-    np.testing.assert_array_equal(mock_sent_pairs.call_args.args[1], reuse_vecs)
-    assert mock_sent_pairs.call_args.args[2] == 0.225
-    assert mock_sent_pairs.call_args.kwargs == {"show_progress_bar": False}
-
-=======
     assert mock_load_df.call_count == 2
     mock_sent_pairs.assert_called_once_with(
         orig_texts, reuse_texts, 0.225, show_progress_bar=False, collect_metrics=False
     )
->>>>>>> 096d69fe
     mock_compile_pairs.assert_called_once_with(orig_df, reuse_df, ["sent_pairs"])
-    mock_consolidate_quotes.assert_not_called()
-
-    # Consolidate enabled: should be called with result of compile pairs method
-    mock_load_corpus.side_effect = [(orig_df, orig_vecs), (reuse_df, reuse_vecs)]
-    mock_sent_pairs.reset_mock()
-    find_quote_pairs(["original"], "reuse", out_csv, consolidate=True)
-    mock_consolidate_quotes.assert_called_with(mock_compile_pairs.return_value)
-    mock_consolidate_quotes.return_value.write_csv.assert_called_with(out_csv)
 
     ## check logging
-    mock_load_corpus.side_effect = [(orig_df, orig_vecs), (reuse_df, reuse_vecs)]
+    mock_load_df.side_effect = [orig_df, reuse_df]
     with caplog.at_level(logging.INFO):
         caplog.clear()
-        find_quote_pairs(["original"], "reuse", out_csv, consolidate=False)
+        find_quote_pairs("original", "reuse", out_csv)
     logs = caplog.record_tuples
+    assert len(logs) == 1
+    assert logs[0][0] == "remarx.quotation.pairs"
+    assert logs[0][1] == logging.INFO
     ### check log messages
-    assert len(logs) == 1
     assert re.fullmatch(f"Saved 1 quote pairs to {out_csv}", logs[0][2])
 
     # Specify cutoff
-    mock_load_corpus.side_effect = [(orig_df, orig_vecs), (reuse_df, reuse_vecs)]
+    mock_load_df.side_effect = [orig_df, reuse_df]
     mock_sent_pairs.reset_mock()
     out_csv = tmp_path / "cutoff.csv"
-<<<<<<< HEAD
-    find_quote_pairs(
-        ["original"], "reuse", out_csv, score_cutoff=0.4, consolidate=False
-=======
     find_quote_pairs("original", "reuse", out_csv, score_cutoff=0.4)
     mock_sent_pairs.assert_called_once_with(
         orig_texts, reuse_texts, 0.4, show_progress_bar=False, collect_metrics=False
->>>>>>> 096d69fe
-    )
-    # since we can't assert args with numpy arrays, check the one value we changed
-    assert mock_sent_pairs.call_args.args[2] == 0.4
+    )
 
     # Case: show progress bar
-    mock_load_corpus.side_effect = [(orig_df, orig_vecs), (reuse_df, reuse_vecs)]
+    mock_load_df.side_effect = [orig_df, reuse_df]
     mock_sent_pairs.reset_mock()
     out_csv = tmp_path / "progress.csv"
-<<<<<<< HEAD
-    find_quote_pairs(
-        ["original"], "reuse", out_csv, show_progress_bar=True, consolidate=False
-=======
     find_quote_pairs("original", "reuse", out_csv, show_progress_bar=True)
     # check mocks
     mock_sent_pairs.assert_called_once_with(
         orig_texts, reuse_texts, 0.225, show_progress_bar=True, collect_metrics=False
->>>>>>> 096d69fe
-    )
-    # check mocks call kwargs
-    assert mock_sent_pairs.call_args.kwargs == {"show_progress_bar": True}
+    )
 
     # Case no results
-<<<<<<< HEAD
-    mock_load_corpus.side_effect = [(orig_df, orig_vecs), (reuse_df, reuse_vecs)]
-    mock_sent_pairs.return_value = []
-=======
     mock_load_df.side_effect = [orig_df, reuse_df]
     mock_sent_pairs.return_value = ([], None)
->>>>>>> 096d69fe
     with caplog.at_level(logging.INFO):
         caplog.clear()
-        find_quote_pairs(["original"], "reuse", out_csv, consolidate=False)
-
-    last_log_message = caplog.records[-1].message
-    assert (
-        last_log_message
-        == "No sentence pairs for score cutoff=0.225; output file not created."
-    )
-
-
-@patch("remarx.quotation.pairs.compile_quote_pairs")
-@patch("remarx.quotation.pairs.get_sentence_pairs")
-@patch("remarx.quotation.pairs.load_sent_corpus")
-def test_find_quote_pairs_benchmark_logs(
-    mock_load_corpus, mock_sent_pairs, mock_compile_pairs, caplog, tmp_path
-):
-    df = pl.DataFrame({"text": ["some text"]})
-    # mock embeddings
-    vecs = np.array([[5], [10]])
-
-    def mock_load_corpus_slowly(*args, **kwargs):
-        # add a slight delay to test benchmark value
-        sleep(0.1)
-        return (df, vecs)
-
-    mock_load_corpus.side_effect = mock_load_corpus_slowly
-
-    def mock_get_sent_pairs_slowly(*args, **kwargs):
-        sleep(0.05)
-        return ["pair 1", "pair 2"]  # mock result
-
-    mock_sent_pairs.side_effect = mock_get_sent_pairs_slowly
-    mock_compile_pairs.return_value = pl.DataFrame({"foo": [1, 2]})
-
-    out_csv = tmp_path / "bench.csv"
-    with caplog.at_level(logging.INFO):
-        caplog.clear()
-        find_quote_pairs(
-            ["original"], "reuse", out_csv, benchmark=True, consolidate=False
-        )
-
-    # last log record should be the benchmark summary
-    benchmark_info = caplog.records[-1].message
-    assert benchmark_info.startswith("Benchmark summary")
-    assert "corpus size: original=1; reuse=1; pairs=2;" in benchmark_info
-    # on my machine, timing is 0.21 - 0.31; should be at least 0.2
-    assert re.search(r" embeddings=0\.[234]\ds", benchmark_info)
-    # query should be around 0.05
-    assert re.search(r" search=0\.0[567]s", benchmark_info)
-
-
-# original and reuse content for integration test
-orig_sentences = [
-    "Und nun sollen seine Geister Auch nach meinem Willen leben.",
-    "Hat der alte Hexenmeister Sich doch einmal wegbegeben!",
-    "Seine Wort und Werke Merkt ich und den Brauch, Und mit Geistesstärke Tu ich Wunder auch.",
-]
-reuse_sentences = [
-    "Hat der alte Hexenmeister Sich doch einmal wegbegeben!",
-    "Komm zurück zu mir",
-]
+        find_quote_pairs("original", "reuse", out_csv)
+    assert len(caplog.record_tuples) == 1
+    log = caplog.record_tuples[0]
+    assert log[1] == logging.INFO
+    assert "No sentence pairs for score cutoff = 0.225" in log[2]
 
 
 @patch("remarx.quotation.pairs.compile_quote_pairs")
@@ -438,13 +317,34 @@
     masked by mocking.
     """
     test_orig = pl.DataFrame(
-        data={"sent_id": ["B", "A", "C"], "text": orig_sentences}
-    ).with_columns(corpus=pl.lit("original"))
-
+        [
+            {
+                "sent_id": "B",
+                "corpus": "original",
+                "text": "Und nun sollen seine Geister Auch nach meinem Willen leben.",
+            },
+            {
+                "sent_id": "A",
+                "corpus": "original",
+                "text": "Hat der alte Hexenmeister Sich doch einmal wegbegeben!",
+            },
+            {
+                "sent_id": "C",
+                "corpus": "original",
+                "text": "Seine Wort und Werke Merkt ich und den Brauch, Und mit Geistesstärke Tu ich Wunder auch.",
+            },
+        ]
+    )
     test_reuse = pl.DataFrame(
-        data={"sent_id": ["a", "b"], "text": reuse_sentences}
-    ).with_columns(corpus=pl.lit("reuse"))
-
+        [
+            {
+                "sent_id": "a",
+                "corpus": "reuse",
+                "text": "Hat der alte Hexenmeister Sich doch einmal wegbegeben!",
+            },
+            {"sent_id": "b", "text": "Komm zurück zu mir", "corpus": "reuse"},
+        ]
+    )
     # Create files
     orig_csv = tmp_path / "original.csv"
     test_orig.write_csv(orig_csv)
@@ -452,11 +352,12 @@
     test_reuse.write_csv(reuse_csv)
 
     out_csv = tmp_path / "out.csv"
-    find_quote_pairs([orig_csv], reuse_csv, out_csv, consolidate=False)
+    find_quote_pairs(orig_csv, reuse_csv, out_csv)
     with out_csv.open(newline="") as file:
         reader = csv.DictReader(file)
         results = list(reader)
         assert len(results) == 1
+        print(results[0].keys())
         assert list(results[0].keys()) == [
             "match_score",
             "reuse_id",
@@ -469,36 +370,4 @@
         assert results[0]["reuse_id"] == "a"
         assert results[0]["original_id"] == "A"
         # Need to specify the relative tolerance because 0 is a special case
-        assert float(results[0]["match_score"]) == pytest.approx(0, rel=1e-6, abs=1e-6)
-
-
-def test_find_quote_pairs_integration_multifile(tmp_path):
-    # same as above, but with multiple files for original content
-    test_orig1 = pl.DataFrame(
-        data={"sent_id": ["B", "A"], "text": orig_sentences[:2]}
-    ).with_columns(corpus=pl.lit("original"))
-    test_orig2 = pl.DataFrame(
-        data={"sent_id": ["C"], "text": orig_sentences[2:]}
-    ).with_columns(corpus=pl.lit("original"))
-
-    test_reuse = pl.DataFrame(
-        data={"sent_id": ["a", "b"], "text": reuse_sentences}
-    ).with_columns(corpus=pl.lit("reuse"))
-
-    # Create files
-    orig1_csv = tmp_path / "original1.csv"
-    test_orig1.write_csv(orig1_csv)
-    orig2_csv = tmp_path / "original2.csv"
-    test_orig2.write_csv(orig2_csv)
-    reuse_csv = tmp_path / "reuse.csv"
-    test_reuse.write_csv(reuse_csv)
-
-    out_csv = tmp_path / "out.csv"
-    find_quote_pairs([orig1_csv, orig2_csv], reuse_csv, out_csv, consolidate=False)
-    # load and inspect to check for our one expected match
-    results_df = pl.read_csv(out_csv)
-    result = results_df.to_dicts()[0]
-    assert result["reuse_id"] == "a"
-    assert result["original_id"] == "A"
-    # check with tolerance because 0 is a special case
-    assert float(result["match_score"]) == pytest.approx(0, rel=1e-6, abs=1e-6)+        assert float(results[0]["match_score"]) == pytest.approx(0, rel=1e-6, abs=1e-6)