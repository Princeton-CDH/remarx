import pathlib
from collections.abc import Generator
from unittest.mock import Mock, patch

import pytest
from lxml.etree import Element

from remarx.sentence.corpus.tei_input import TEI_TAG, TEIDocument, TEIinput, TEIPage

FIXTURE_DIR = pathlib.Path(__file__).parent / "fixtures"
TEST_TEI_FILE = FIXTURE_DIR / "sample_tei.xml"
TEST_TEI_WITH_FOOTNOTES_FILE = FIXTURE_DIR / "sample_tei_with_footnotes.xml"


def test_tei_tag():
    # test that tei tags object is constructed as expected
    assert TEI_TAG.pb == "{http://www.tei-c.org/ns/1.0}pb"


class TestTEIDocument:
    def test_init_from_file(self):
        tei_doc = TEIDocument.init_from_file(TEST_TEI_FILE)
        assert isinstance(tei_doc, TEIDocument)
        # fixture currently includes 4 pb tags, 2 of which are manuscript edition
        assert len(tei_doc.all_pages) == 4
        assert isinstance(tei_doc.all_pages[0], TEIPage)
        # first pb in sample is n=12
        assert tei_doc.all_pages[0].number == "12"

    def test_init_error(self, tmp_path: pathlib.Path):
        txtfile = tmp_path / "non-tei.txt"
        txtfile.write_text("this is not tei or xml")
        with pytest.raises(ValueError, match="Error parsing"):
            TEIDocument.init_from_file(txtfile)

    def test_pages(self):
        tei_doc = TEIDocument.init_from_file(TEST_TEI_FILE)
        # pages should be filtered to the standard edition only
        assert len(tei_doc.pages) == 2
        # for these pages, edition attribute is not present
        assert all(p.edition is None for p in tei_doc.pages)


class TestTEIPage:
    def test_attributes(self):
        tei_doc = TEIDocument.init_from_file(TEST_TEI_FILE)
        # test first page and first manuscript page
        page = tei_doc.all_pages[0]
        ms_page = tei_doc.all_pages[1]

        assert page.number == "12"
        assert page.edition is None

        assert ms_page.number == "IX"
        assert ms_page.edition == "manuscript"

    @patch.object(TEIPage, "get_body_text")
    @patch.object(TEIPage, "get_footnote_text")
    def test_str(self, mock_get_footnote_text, mock_get_body_text):
        mock_get_body_text.return_value = "Mock body text"
        mock_get_footnote_text.return_value = "Mock footnote text"

        tei_doc = TEIDocument.init_from_file(TEST_TEI_FILE)
        page = tei_doc.all_pages[0]

        result = str(page)

        # Verify mocks were called (may be called multiple times)
        assert mock_get_body_text.called
        assert mock_get_footnote_text.called

        # should return both body text and footnote text, separated by double newlines
        assert result == "Mock body text\n\nMock footnote text"

    def test_get_body_text_no_footnotes(self):
        tei_doc = TEIDocument.init_from_file(TEST_TEI_FILE)
        # test first page
        page = tei_doc.all_pages[0]
        # includes some leading whitespace from <pb> and <p> tags
        # remove whitespace for testing for now
        text = page.get_body_text()

        # Should not contain leading or trailing whitespace
        assert text == text.strip()
        # first text content after the pb tag
        assert text.startswith("als in der ersten Darstellung.")  # codespell:ignore
        # last text content after the next standard pb tag
        assert text.endswith("entwickelten nur das Bild der eignen Zukunft!")
        # should not include editorial content
        assert "|" not in text
        assert "IX" not in text

    def test_get_body_text_with_footnotes(self):
        # test a sample page with footnotes to confirm footnote contents are excluded
        tei_doc = TEIDocument.init_from_file(TEST_TEI_WITH_FOOTNOTES_FILE)
        page_17 = next(p for p in tei_doc.all_pages if p.number == "17")

        body_text = page_17.get_body_text()
        assert body_text.startswith("Der Reichthum der Gesellschaften")  # codespell:ignore
        assert "1) Karl Marx:" not in body_text  # Footnote content should be excluded

    def test_get_footnote_text_with_footnotes(self):
        tei_doc = TEIDocument.init_from_file(TEST_TEI_WITH_FOOTNOTES_FILE)
        page_17 = next(p for p in tei_doc.all_pages if p.number == "17")

        footnote_text = page_17.get_footnote_text()
        assert footnote_text.startswith("1) Karl Marx:")
        assert "Nicholas Barbon" in footnote_text
        assert (
            "Der Reichthum der Gesellschaften" not in footnote_text
        )  # Body text should be excluded

    def test_get_footnote_text_delimiter(self):
        # Test that footnotes are properly separated by double newlines
        tei_doc = TEIDocument.init_from_file(TEST_TEI_WITH_FOOTNOTES_FILE)
        page_17 = next(p for p in tei_doc.all_pages if p.number == "17")

        footnote_text = page_17.get_footnote_text()
        # Check that double newlines are present between footnotes
        # The fixture should have multiple footnotes to test this properly
        assert "\n\n" in footnote_text or len(list(page_17.get_individual_footnotes())) <= 1

    def test_is_footnote_content(self):
        # Test direct footnote elements
        footnote_ref = Element(TEI_TAG.ref, type="footnote")
        footnote_note = Element(TEI_TAG.note, type="footnote")
        regular_element = Element("p")

        assert TEIPage.is_footnote_content(footnote_ref)
        assert TEIPage.is_footnote_content(footnote_note)
        assert not TEIPage.is_footnote_content(regular_element)

        # Test nested elements within footnotes 
        # Create sample XML tree to mimic the structure of a footnote: 
        # <note type="footnote"><p><em>text</em></p></note>
        footnote_container = Element(TEI_TAG.note, type="footnote") # create a footnote container element
        paragraph = Element("p") # create a paragraph element
        emphasis = Element("em") # create an emphasis element
        
        footnote_container.append(paragraph) # nest the paragraph element within the footnote container
        paragraph.append(emphasis) # nest the emphasis element within the paragraph element
        
        # Test that nested elements are correctly identified as footnote content
        assert TEIPage.is_footnote_content(paragraph)
        assert TEIPage.is_footnote_content(emphasis)
        
        # Test element outside footnote structure
        standalone_p = Element("p")
        assert not TEIPage.is_footnote_content(standalone_p)


class TestTEIinput:
    def test_init(self):
        tei_input = TEIinput(input_file=TEST_TEI_FILE)
        assert tei_input.input_file == TEST_TEI_FILE
        # xml is parsed as tei document
        assert isinstance(tei_input.xml_doc, TEIDocument)

<<<<<<< HEAD
    def test_field_names(self):
        # includes defaults from text input and adds page number and section type
        assert TEIinput.field_names == (
            "file",
            "offset",
            "text",
            "page_number",
            "section_type",
        )
=======
    def test_field_names(self, tmp_path: pathlib.Path):
        # includes defaults from text input and adds page number
        assert TEIinput.field_names == ("file", "sent_index", "text", "page_number")
>>>>>>> 36e50905

    def test_get_text(self):
        tei_input = TEIinput(input_file=TEST_TEI_FILE)
        text_result = tei_input.get_text()
        # should be a generator
        assert isinstance(text_result, Generator)
        text_result = list(text_result)
        # expect two pages
        assert len(text_result) == 2
        # result type is dictionary
        assert all(isinstance(txt, dict) for txt in text_result)
        # check for expected contents
        # - page text
        assert (
            text_result[0]["text"]
            .strip()
            .startswith("als in der ersten")  # codespell:ignore
        )
        assert text_result[1]["text"].strip().startswith("Aber abgesehn hiervon")
        # - page number
        assert text_result[0]["page_number"] == "12"
        assert text_result[1]["page_number"] == "13"
        # - section type
        assert text_result[0]["section_type"] == "text"
        assert text_result[1]["section_type"] == "text"

    def test_get_text_with_footnotes(self):
        tei_input = TEIinput(input_file=TEST_TEI_WITH_FOOTNOTES_FILE)
        text_chunks = list(tei_input.get_text())

        # Should get both text and footnote chunks for each page
        section_types = [chunk["section_type"] for chunk in text_chunks]
        assert "text" in section_types
        assert "footnote" in section_types

        # Check page numbers are set correctly
        assert all("page_number" in chunk for chunk in text_chunks)
        assert all(isinstance(chunk["text"], str) for chunk in text_chunks)

    @patch("remarx.sentence.corpus.base_input.segment_text")
    def test_get_sentences(self, mock_segment_text: Mock):
        tei_input = TEIinput(input_file=TEST_TEI_FILE)
        # segment text returns a tuple of character index, sentence text
        mock_segment_text.return_value = [(0, "Aber abgesehn hiervon")]
        sentences = tei_input.get_sentences()
        # expect a generator with one item, with the content added to the file
        assert isinstance(sentences, Generator)
        sentences = list(sentences)
        assert len(sentences) == 2  # 2 pages, one mock sentence each
        # method called once for each page of text
        assert mock_segment_text.call_count == 2
        assert all(isinstance(sentence, dict) for sentence in sentences)
        # file id set (handled by base input class)
        assert sentences[0]["file"] == TEST_TEI_FILE.name
        # page number set
        assert sentences[0]["page_number"] == "12"
        assert sentences[1]["page_number"] == "13"
        # sentence index is set and continues across pages
        assert sentences[0]["sent_index"] == 0
        assert sentences[1]["sent_index"] == 1

    @patch("remarx.sentence.corpus.base_input.segment_text")
    def test_get_sentences_with_footnotes(self, mock_segment_text: Mock):
        tei_input = TEIinput(input_file=TEST_TEI_WITH_FOOTNOTES_FILE)
        # segment text returns a tuple of character index, sentence text
        mock_segment_text.return_value = [(0, "Aber abgesehn hiervon")]
        sentences = tei_input.get_sentences()
        # expect a generator
        assert isinstance(sentences, Generator)
        sentences = list(sentences)
        # all should be dictionaries
        assert all(isinstance(sentence, dict) for sentence in sentences)
        # should have both text and footnote sections
        section_types = [s["section_type"] for s in sentences]
        assert "text" in section_types
        assert "footnote" in section_types<|MERGE_RESOLUTION|>--- conflicted
+++ resolved
@@ -156,21 +156,15 @@
         # xml is parsed as tei document
         assert isinstance(tei_input.xml_doc, TEIDocument)
 
-<<<<<<< HEAD
     def test_field_names(self):
         # includes defaults from text input and adds page number and section type
         assert TEIinput.field_names == (
             "file",
-            "offset",
+            "sent_index",
             "text",
             "page_number",
             "section_type",
         )
-=======
-    def test_field_names(self, tmp_path: pathlib.Path):
-        # includes defaults from text input and adds page number
-        assert TEIinput.field_names == ("file", "sent_index", "text", "page_number")
->>>>>>> 36e50905
 
     def test_get_text(self):
         tei_input = TEIinput(input_file=TEST_TEI_FILE)
