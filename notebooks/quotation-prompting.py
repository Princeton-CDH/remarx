import marimo

__generated_with = "0.12.10"
app = marimo.App(
    width="full",
    app_title="Quotation prompt demo",
    css_file="highlight.css",
)


@app.cell
def _():
    import marimo as mo
    import polars as pl

    from remarx.sandbox_utils import submit_prompt, get_text_response
    from remarx.notebook_utils import (
        highlight_bracketed_text,
        compare_highlighted_texts,
        highlight_sidebyside,
        html_diff,
        texts_differ,
    )
    return (
        compare_highlighted_texts,
        get_text_response,
        highlight_bracketed_text,
        highlight_sidebyside,
        html_diff,
        mo,
        pl,
        submit_prompt,
        texts_differ,
    )


@app.cell(hide_code=True)
def _(mo):
    mo.md(
        r"""
        # Test quotation detection prompts

        This notebook tests the quotation detection prompt templates; it is inspired by the title mentions notebook.
        """
    )
    return


@app.cell(hide_code=True)
def _(mo):
    mo.md(
        r"""
        ## Load quotation subset data

        Choose 2-3 pages to test with; at least one should have two quotes.
        """
    )
    return


@app.cell
def _(pl):
    quotes_df = pl.read_csv("data/subset/direct_quotes.csv")
    quotes_df.group_by("page_index").agg(pl.col("UUID").count()).head()
    return (quotes_df,)


@app.cell(hide_code=True)
def _(mo):
    mo.md(r"""Page index 661 has two quotes; page index 256 has one.""")
    return


@app.cell
def _(pl, quotes_df):
    test_quotes = quotes_df.filter(pl.col("page_index").is_in([661, 256]))

    # order by start index within the text
    test_quotes = test_quotes.sort("start_index")

    test_quotes
    return (test_quotes,)


@app.cell
def _(test_quotes):
    # just three rows, so get as a list of dict
    rows = list(test_quotes.iter_rows(named=True))

    # grab the page text content
    page_text_i256 = rows[0]["page_text"]

    page_text_i661 = rows[1]["page_text"]
    return page_text_i256, page_text_i661, rows


@app.cell(hide_code=True)
def _(mo):
    mo.md(
        r"""
        Highlight annotation for page 256.

        The annotation highlights a long, multiline passage at the end of the page.
        """
    )
    return


@app.cell
def highlight_text():
    def highlight_text(text, start_index, end_index):
        text_before = text[:start_index]
        highlight_text = text[start_index:end_index]
        text_after = text[end_index:]
        return f"{text_before}[{highlight_text}]{text_after}"
    return (highlight_text,)


@app.cell
def _(highlight_bracketed_text, highlight_text, page_text_i256, rows):
    # start index in the annotation data is from beginning of file;
    # adjust by start of page

    page_i256_start = rows[0]["page_start"]
    # add brackets for annotation data so highlights can be compared
    page_text_i256_annotated = highlight_text(
        page_text_i256,
        rows[0]["start_index"] - page_i256_start,
        rows[0]["end_index"] - page_i256_start,
    )

    highlight_bracketed_text(page_text_i256_annotated)
    return page_i256_start, page_text_i256_annotated


@app.cell(hide_code=True)
def _(mo):
    mo.md(r"""Highlight annotations for page 661, which has two quotes. One quote comes directly after the other.""")
    return


@app.cell
def _(highlight_bracketed_text, highlight_text, page_text_i661, rows):
    page_i661_start = rows[1]["page_start"]
    # this page has two highlights; if we add highlighting for the second one first
    # the indices for the first one will still be valid
    page_text_i661_annotated = highlight_text(
        highlight_text(
            page_text_i661,
            rows[2]["start_index"] - page_i661_start,
            rows[2]["end_index"] - page_i661_start,
        ),
        rows[1]["start_index"] - page_i661_start,
        rows[1]["end_index"] - page_i661_start,
    )


    highlight_bracketed_text(page_text_i661_annotated)
    return page_i661_start, page_text_i661_annotated


@app.cell(hide_code=True)
def _(mo):
    mo.md(r"""## Basic Prompt (zero-shot)""")
    return


@app.cell
def _(mo):
    # load and display the prompt

    # load prompt
    with open("prompts/quotations/basic.txt") as f0:
        basic_prompt = f0.read()
    mo.md(basic_prompt)
    return basic_prompt, f0


@app.cell
def _(
    basic_prompt,
    get_text_response,
    page_text_i256,
    page_text_i661,
    submit_prompt,
):
    # get response with the default model
    basic_responses = []
    for sample_page in [page_text_i256, page_text_i661]:
        basic_response = submit_prompt(
            task_prompt=basic_prompt, user_prompt=sample_page
        )
        basic_responses.append(basic_response)


    # get text from each response once
    basic_response_text_i256 = get_text_response(basic_responses[0])

    basic_response_text_i661 = get_text_response(basic_responses[1])
    return (
        basic_response,
        basic_response_text_i256,
        basic_response_text_i661,
        basic_responses,
        sample_page,
    )


@app.cell
def _(basic_response_text_i256, highlight_bracketed_text):
    highlight_bracketed_text(basic_response_text_i256)
    return


@app.cell(hide_code=True)
def _(mo):
    mo.md(r"""Substantial overlap with the annotated passage; it includes the full quotation, but not the preceding text included in the manual annotation.  It also excludes the author+title citation included in the manual annotation.""")
    return


@app.cell
<<<<<<< HEAD
def _(
    basic_response_text_i256,
    highlight_sidebyside,
    page_text_i256_annotated,
):
    highlight_sidebyside(page_text_i256_annotated, basic_response_text_i256)
    return


@app.cell
def _(basic_response_text_i256, html_diff, mo, page_text_i256, texts_differ):
    def show_diff_if_changed(texta, textb):
        if texts_differ(texta, textb):
            return mo.Html(html_diff(texta, textb))
        else:
            return mo.md("Text was not modified")


    show_diff_if_changed(page_text_i256, basic_response_text_i256)
    return (show_diff_if_changed,)


@app.cell
def _(
    basic_response_text_i256,
    compare_highlighted_texts,
    page_text_i256_annotated,
):
    compare_highlighted_texts(page_text_i256_annotated, basic_response_text_i256)
    return


@app.cell
def _(basic_response_text_i661, highlight_bracketed_text):
    highlight_bracketed_text(basic_response_text_i661)
=======
def _(basic_responses, get_text_response, mo):
    response_1 = get_text_response(basic_responses[1])
    response_1.count("[") == response_1.count("]")
    mo.md(f"Found {response_1.count('[')} quotations")
    return (response_1,)


@app.cell
def _(basic_responses, get_text_response, highlight_bracketed_text):
    highlight_bracketed_text(get_text_response(basic_responses[1]))
>>>>>>> a4417a14
    return


@app.cell(hide_code=True)
def _(mo):
    mo.md(r"""Matches the annotated text. The highlighting doesn't make it particularly clear, but the response does include two separate quotations.""")
    return


@app.cell
def _(
    basic_response_text_i661,
    highlight_sidebyside,
    page_text_i661_annotated,
):
    highlight_sidebyside(page_text_i661_annotated, basic_response_text_i661)
    return


@app.cell(hide_code=True)
def _(mo):
    mo.md(
        r"""
        The annotated text in the response is often modified; sometimes slight variations (like whitespace or missing newlines), sometimes wildly different. 

        Check for differences (other than annotation brackets) and display a difflib comparison if they have.
        """
    )
    return


@app.cell
def _(
    basic_response_text_i661,
    page_text_i661_annotated,
    show_diff_if_changed,
):
    show_diff_if_changed(page_text_i661_annotated, basic_response_text_i661)
    return


@app.cell
def _(
    basic_response_text_i661,
    compare_highlighted_texts,
    page_text_i661_annotated,
):
    compare_highlighted_texts(page_text_i661_annotated, basic_response_text_i661)
    return


@app.cell(hide_code=True)
def _(mo):
    mo.md(r"""## One-shot""")
    return


@app.cell
def _(mo):
    # load prompt
    with open("prompts/quotations/one_shot.txt") as f1:
        one_shot_prompt = f1.read()
    mo.md(one_shot_prompt)
    return f1, one_shot_prompt


@app.cell
def _(
    get_text_response,
    one_shot_prompt,
    page_text_i256,
    page_text_i661,
    submit_prompt,
):
    one_shot_responses = []
    for _sample_page in [page_text_i256, page_text_i661]:
        one_shot_response = submit_prompt(
            task_prompt=one_shot_prompt, user_prompt=_sample_page
        )
        one_shot_responses.append(one_shot_response)


    # get text from each response once
    one_shot_response_text_i256 = get_text_response(one_shot_responses[0])

    one_shot_response_text_i661 = get_text_response(one_shot_responses[1])
    return (
        one_shot_response,
        one_shot_response_text_i256,
        one_shot_response_text_i661,
        one_shot_responses,
    )


@app.cell
def _(highlight_bracketed_text, one_shot_response_text_i256):
    highlight_bracketed_text(one_shot_response_text_i256)
    return


@app.cell
def _(
    highlight_sidebyside,
    one_shot_response_text_i256,
    page_text_i256_annotated,
):
    highlight_sidebyside(page_text_i256_annotated, one_shot_response_text_i256)
    return


@app.cell
def _(highlight_bracketed_text, one_shot_response_text_i661):
    highlight_bracketed_text(one_shot_response_text_i661)
    return


@app.cell
def _(
    highlight_sidebyside,
    one_shot_response_text_i661,
    page_text_i661_annotated,
):
    highlight_sidebyside(page_text_i661_annotated, one_shot_response_text_i661)
    return


@app.cell
def _(
    basic_response_text_i661,
    compare_highlighted_texts,
    one_shot_response_text_i661,
    page_text_i661_annotated,
):
    compare_highlighted_texts(
        page_text_i661_annotated,
        basic_response_text_i661,
        one_shot_response_text_i661,
    )
    return


@app.cell(hide_code=True)
def _(mo):
<<<<<<< HEAD
    mo.md(r"""At least in some cases, the results from the one-shot prompt are exactly the same as the zero-shot. Because of the variability it's hard to tell if the example makes any difference.""")
=======
    mo.md(
        r"""
        In some runs, the results from the one-shot prompt are exactly the same as the zero-shot.  In other runs, 
        it includes spurious spans for both examples (including what appears to be quoted concepts as well as title references).
        """
    )
>>>>>>> a4417a14
    return


if __name__ == "__main__":
    app.run()<|MERGE_RESOLUTION|>--- conflicted
+++ resolved
@@ -219,7 +219,6 @@
 
 
 @app.cell
-<<<<<<< HEAD
 def _(
     basic_response_text_i256,
     highlight_sidebyside,
@@ -253,20 +252,16 @@
 
 
 @app.cell
+def _(basic_responses, get_text_response, mo):
+    response_1 = get_text_response(basic_responses[1])
+    assert response_1.count("[") == response_1.count("]")
+    mo.md(f"Found {response_1.count('[')} quotations")
+    return (response_1,)
+
+
+@app.cell
 def _(basic_response_text_i661, highlight_bracketed_text):
     highlight_bracketed_text(basic_response_text_i661)
-=======
-def _(basic_responses, get_text_response, mo):
-    response_1 = get_text_response(basic_responses[1])
-    response_1.count("[") == response_1.count("]")
-    mo.md(f"Found {response_1.count('[')} quotations")
-    return (response_1,)
-
-
-@app.cell
-def _(basic_responses, get_text_response, highlight_bracketed_text):
-    highlight_bracketed_text(get_text_response(basic_responses[1]))
->>>>>>> a4417a14
     return
 
 
@@ -290,7 +285,7 @@
 def _(mo):
     mo.md(
         r"""
-        The annotated text in the response is often modified; sometimes slight variations (like whitespace or missing newlines), sometimes wildly different. 
+        The annotated text in the response is often modified; sometimes slight variations (like whitespace or missing newlines), sometimes wildly different.
 
         Check for differences (other than annotation brackets) and display a difflib comparison if they have.
         """
@@ -410,16 +405,12 @@
 
 @app.cell(hide_code=True)
 def _(mo):
-<<<<<<< HEAD
-    mo.md(r"""At least in some cases, the results from the one-shot prompt are exactly the same as the zero-shot. Because of the variability it's hard to tell if the example makes any difference.""")
-=======
     mo.md(
         r"""
-        In some runs, the results from the one-shot prompt are exactly the same as the zero-shot.  In other runs, 
+        In some runs, the results from the one-shot prompt are exactly the same as the zero-shot.  In other runs,
         it includes spurious spans for both examples (including what appears to be quoted concepts as well as title references).
         """
     )
->>>>>>> a4417a14
     return
 
 
