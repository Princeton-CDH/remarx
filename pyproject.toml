--- conflicted
+++ resolved
@@ -32,12 +32,9 @@
   "sentence-transformers",
   "stanza",
   "transformers[torch]",
-<<<<<<< HEAD
   "voyager>=2.1.0",
-=======
   "fastapi",
   "uvicorn",
->>>>>>> bfe090c4
 ]
 
 [project.optional-dependencies]
