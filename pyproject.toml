--- conflicted
+++ resolved
@@ -25,12 +25,9 @@
   "stanza",
   "orjsonl",  
   "intspan",
-<<<<<<< HEAD
-  "transformers[torch]", # CPU-only version
-=======
   "lxml",
   "sentence-transformers",
->>>>>>> 15778724
+  "transformers[torch]", # CPU-only version
 ]
 
 [project.optional-dependencies]
