--- conflicted
+++ resolved
@@ -52,8 +52,6 @@
 
 [tool.pytest.ini_options]
 testpaths = ["tests"]
-<<<<<<< HEAD
-=======
 
 [tool.coverage.run]
 branch = true
@@ -63,7 +61,6 @@
 
 [tool.coverage.html]
 directory = "coverage_html_report"
->>>>>>> 46347090
 
 [tool.ruff]
 # Always generate Python 3.12-compatible code
