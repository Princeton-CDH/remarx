[build-system]
requires = ["hatchling"]
build-backend = "hatchling.build"

[project]
name = "remarx"
description = "Code for identifying Marx quotes associated with the CDH project Citing Marx"
authors = [
  {name = "Center for Digital Humanities at Princeton", email = "cdh@princeton.edu"},
]
requires-python = ">=3.12"
readme = "README.md"
license = {text = "Apache-2"}
dynamic = ["version"]
classifiers = [
  "Programming Language :: Python :: 3",
  "Programming Language :: Python :: 3.12",
  "Development Status :: 3 - Alpha",
  "Intended Audience :: Science/Research",
  "Operating System :: OS Independent",
  "Topic :: Scientific/Engineering :: Information Analysis",
  "Topic :: Text Processing",
]
dependencies = [
  "marimo>=0.13.11",
  "marimo[lsp]",     # marimo language server protocol
  "neuxml>=1",
  "polars",
  "ruff",
  "stanza",
]

[project.optional-dependencies]
dev = [
  "pre-commit",
  "ruff",
  "remarx[test]",
  "remarx[docs]",
]
test = [
  "pytest",
  "pytest-cov",
  "coverage[toml]", # Enables coverage to read config from pyproject.toml
]
docs = [
  "mkdocs",
  "mkdocs-material",
  "mkdocstrings[python]",
  "mkdocs-gen-files",
]

[dependency-groups]
dev = [ "remarx[dev]" ]

[project.scripts]
remarx-app = "remarx.app_utils:launch_app"

[tool.hatch.version]
path = "src/remarx/__init__.py"

[tool.pytest.ini_options]
testpaths = ["tests"]

[tool.coverage.run]
branch = true
<<<<<<< HEAD
omit = ["src/remarx/app.py"]
=======
omit = [
  "src/remarx/app.py",   # marimo app notebook
  "src/remarx/sentence/corpus/create.py"  # preliminary cli corpus creation script, untested
]
>>>>>>> 1ff39199

[tool.coverage.report]
show_missing = true   # Helpful for debugging

[tool.coverage.html]
directory = "coverage_html_report"

[tool.ruff]
# Always generate Python 3.12-compatible code
target-version = "py312"
# Configure src path so ruff import fixes can identify local imports
src = [ "src" ]
# Also ignore the app notebook
extend-exclude = [ "src/remarx/app.py" ]

[tool.ruff.lint]
# Include these rules in addition to ruff's defaults
extend-select = [
  "ANN",  # flake8-annotations
  "B",    # flake8-bugbear
  "C4",   # flake8-comprehensions
  "D1",   # pydocstyle: undocumented
  "D201", # pydocstyle: blank-line-before-function
  "D209", # pydocstyle: new-line-after-last-paragraph
  "D213", # pydocstyle: multi-line-summary-second-line
  "D403", # pydocstyle: first-word-uncapitalized
  "D419", # pydocstyle: empty-docstring
  "I",    #isort
  "NPY",  # numpy-specific rules
  "PERF", # perflint
  "PTH",  # flake8-use-pathlib
  "RUF",  # ruff-specific rules
  "SIM",  # flake8-simplify
  "UP",   # pyupgrade
]
# Can use to ignore specific rules within above selection
ignore = []

[tool.ruff.lint.per-file-ignores]
# for test files, don't require docstrings or return type annotations
"tests/**.py" = ["D", "ANN"]

[tool.marimo.display]
cell_output = "below"
theme = "system"      # honor user preference, including in static html exports

[tool.marimo.runtime]
# Add project source directory to python path
pythonpath = [ "src" ]

[tool.marimo.save]
format_on_save = true

[tool.marimo.diagnostics]
enabled = true

[tool.marimo.experimental]
lsp = true

[tool.hatch.metadata]
# So python type stubs can be installed from GitHub (i.e., direct reference)
allow-direct-references = true<|MERGE_RESOLUTION|>--- conflicted
+++ resolved
@@ -63,14 +63,10 @@
 
 [tool.coverage.run]
 branch = true
-<<<<<<< HEAD
-omit = ["src/remarx/app.py"]
-=======
 omit = [
   "src/remarx/app.py",   # marimo app notebook
   "src/remarx/sentence/corpus/create.py"  # preliminary cli corpus creation script, untested
 ]
->>>>>>> 1ff39199
 
 [tool.coverage.report]
 show_missing = true   # Helpful for debugging
