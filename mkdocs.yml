--- conflicted
+++ resolved
@@ -66,19 +66,13 @@
             show_symbol_type_heading: true
             show_symbol_type_toc: true
             signature_crossrefs: true
-<<<<<<< HEAD
             summary: true
             unwrap_annotated: true
             members_order: source
             group_by_category: false
             show_category_heading: false
             show_submodules: true
-=======
-            extra:
-              inventories:
-                - https://docs.python.org/3/objects.inv
-          paths: [src]
->>>>>>> 1ff39199
+
 markdown_extensions:
   - admonition
   - pymdownx.details
@@ -92,14 +86,12 @@
       alternate_style: true
   - toc:
       permalink: true
-<<<<<<< HEAD
       toc_depth: 4
-=======
+
 watch:
   - docs
   - mkdocs.yml
   - src
 extra:
   version:
-    provider: mike
->>>>>>> 1ff39199
+    provider: mike