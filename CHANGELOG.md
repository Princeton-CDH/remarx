--- conflicted
+++ resolved
@@ -1,15 +1,10 @@
 # CHANGELOG
 
 ## 0.2.0
-<<<<<<< HEAD
 
 ### Application
 
 - Add corpus CSV uploading interface for the quotation detection step
-
-## 0.1.0
-=======
->>>>>>> 6a51038a
 
 ### Documentation
 
