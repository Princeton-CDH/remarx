--- conflicted
+++ resolved
@@ -1,27 +1,19 @@
 # CHANGELOG
 
-<<<<<<< HEAD
 ## 0.2.0
+
+### Sentence corpus creation
+
+- Processes TEI/XML documents to yield separate chunks for body text and footnotes, with each footnote yielded individually as a separate element
 
 ### Scripts
 
 - Add `parse_html` script for converting the manifesto html files to plain text for sentence corpus input (one-time use)
 
-## 0.1.0
-=======
 ## [0.1.0] - 2025-09-08
->>>>>>> 61f64d70
 
 _Initial release._
 
-<<<<<<< HEAD
-- Add `segment_text` function for breaking text into sentences with character-level indices
-- Add `corpus` submodule with:
-    - Input classes for text and TEI/XML
-    - A factory method to initialize appropriate input class based on file type
-    - A method and script for creating a sentence corpus
-    - Processes TEI/XML documents to yield separate chunks for body text and footnotes, with each footnote yielded individually as a separate element
-=======
 ### Sentence corpus creation
 
 - Add `segment_text()` function for splitting plain text into sentences with character-level indices
@@ -30,7 +22,6 @@
 - Add factory method to initialize appropriate input class for supported file types
 - Add `create_corpus()` function to generate a sentence corpus CSV from a single supported input file
 - Add command line script `remarx-create-corpus` to input a supported file and generate a sentence corpus
->>>>>>> 61f64d70
 
 ### Application
 
@@ -45,7 +36,6 @@
 
 ### Misc
 
-- Add GitHub Actions workflow to build and publish python package on PyPI when a new GitHub release
- created
+- Add GitHub Actions workflow to build and publish python package on PyPI when a new GitHub release created
 
 [0.1.0]: https://github.com/Princeton-CDH/remarx/tree/0.1