--- conflicted
+++ resolved
@@ -4,11 +4,8 @@
 
 ### Sentence corpus creation
 
-<<<<<<< HEAD
 - Add sentence line number field (`line_number`) to sentence corpora generated from TEI files
-=======
 - Preliminary support for ALTO XML input as a zipfile of multiple pages
->>>>>>> 3d2e79e8
 
 ## [0.2.0] - 2025-10-15
 
