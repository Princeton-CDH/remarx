# CHANGELOG

## 0.4.0

### Sentence corpus creation

- ALTO input now uses block-level tags for filtering and section type in sentence corpus
    - By default, only includes blocks tagged as text, footnote, Title, or untagged
<<<<<<< HEAD
- Add real-time logging display in UI to show progress when building corpus
=======
- Revised and improved TEI input to operate at paragraph level
    - Omits tables, math formulas, footnote references, and opening editorial introduction
    - Omits footnote labels (e.g., "1)", "2)") from footnote text
    - Converts newlines within paragraphs to whitespace; ensures lines are separated by whitespace
    - Handles sentences that cross pages when contained within a single paragraph tag
    - Excludes editorial content; includes all non-editorial text content
    - Yields all body content first followed by all footnotes
    - Improved parsing speed
>>>>>>> 04d9818f

## [0.3.0] - 2025-10-27

### Sentence corpus creation

- Sentence corpora generated from TEI now include line number field (`line_number`) based on line begin tag (`<lb>` n attribute)
- Support for ALTO XML input as a zipfile with multiple pages
    - Skips non-ALTO files, logs warnings for invalid or empty xml
    - Yields sentence corpora indexed across pages; ordering based on natural sort of filenames
- Improved logging output for `remarx-create-corpus` script, with optional verbose mode

## [0.2.0] - 2025-10-15

### Application

- The app now consists of two notebooks (Sentence Corpus Builder & Quote Finder)
- Logging is now automatically configured by the application, and the log file location is reported to the user
- Quote Finder notebook now supports quotation detection between two sentence corpus files (original and reuse)

### Documentation

- Add technical design document to MkDocs documentation

### Sentence corpus creation

- Add sentence id field (`sent_id`) to generated sentence corpora
- Processes TEI/XML documents to yield separate chunks for body text and footnotes, with each footnote yielded individually as a separate element

### Quotation detection

- Add a method for generating sentence embeddings from a list of sentences
- Added method for identifying likely quote sentence pairs

### Scripts

- Add `parse_html` script for converting the manifesto html files to plain text for sentence corpus input (one-time use)

### Misc

- Add a utility method (`configure_logging`) to configure logging, supporting logging to a file or to stdout

## [0.1.0] - 2025-09-08

_Initial release._

### Sentence corpus creation

- Add `segment_text()` function for splitting plain text into sentences with character-level indices
- Add support for plain text files as input
- Add preliminary support for TEI XML files as corpus input; includes page numbers, assumes MEGA TEI
- Add factory method to initialize appropriate input class for supported file types
- Add `create_corpus()` function to generate a sentence corpus CSV from a single supported input file
- Add command line script `remarx-create-corpus` to input a supported file and generate a sentence corpus

### Application

- Add preliminary application with access to sentence corpus creation for supported file types
- Add command line script to launch application

### Documentation

- Document package installation (README)
- Set up MkDocs for code documentation
- Add GitHub Actions workflow to build and deploy documentation to GitHub Pages for released versions (`main` branch)

### Misc

- Add GitHub Actions workflow to build and publish python package on PyPI when a new GitHub release created

[0.1.0]: https://github.com/Princeton-CDH/remarx/tree/0.1
[0.2.0]: https://github.com/Princeton-CDH/remarx/tree/0.2
[0.3.0]: https://github.com/Princeton-CDH/remarx/tree/0.3<|MERGE_RESOLUTION|>--- conflicted
+++ resolved
@@ -6,9 +6,7 @@
 
 - ALTO input now uses block-level tags for filtering and section type in sentence corpus
     - By default, only includes blocks tagged as text, footnote, Title, or untagged
-<<<<<<< HEAD
 - Add real-time logging display in UI to show progress when building corpus
-=======
 - Revised and improved TEI input to operate at paragraph level
     - Omits tables, math formulas, footnote references, and opening editorial introduction
     - Omits footnote labels (e.g., "1)", "2)") from footnote text
@@ -17,7 +15,6 @@
     - Excludes editorial content; includes all non-editorial text content
     - Yields all body content first followed by all footnotes
     - Improved parsing speed
->>>>>>> 04d9818f
 
 ## [0.3.0] - 2025-10-27
 
