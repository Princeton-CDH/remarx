# CHANGELOG

## 0.1.0

<<<<<<< HEAD
- Add initial placeholder application
=======
### Sentence Module

- Add `segment_text` function for breaking text into sentences with character-level indices
>>>>>>> 1ec19d25
<|MERGE_RESOLUTION|>--- conflicted
+++ resolved
@@ -2,10 +2,10 @@
 
 ## 0.1.0
 
-<<<<<<< HEAD
-- Add initial placeholder application
-=======
 ### Sentence Module
 
 - Add `segment_text` function for breaking text into sentences with character-level indices
->>>>>>> 1ec19d25
+
+### Application
+
+- Add initial placeholder application